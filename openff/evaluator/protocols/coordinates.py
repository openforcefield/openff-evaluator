--- conflicted
+++ resolved
@@ -7,16 +7,12 @@
 from os import path
 
 import numpy as np
-<<<<<<< HEAD
 from openff.units import unit
-from openmm import app
-=======
 
 try:
     from openmm import app
 except ImportError:
     from simtk.openmm import app
->>>>>>> f4e8b1a2
 
 from openff.evaluator.attributes import UNDEFINED
 from openff.evaluator.substances import Component, ExactAmount, MoleFraction, Substance
