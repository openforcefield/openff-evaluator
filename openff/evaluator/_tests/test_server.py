"""
Units tests for the openff.evaluator.server module.
"""

import os
import tempfile
from time import sleep

import pytest
from openff.units import unit

from openff.evaluator._tests.utils import create_dummy_property
from openff.evaluator.backends.dask import DaskLocalCluster
from openff.evaluator.client import EvaluatorClient, RequestOptions
from openff.evaluator.datasets import PhysicalPropertyDataSet
from openff.evaluator.forcefield import SmirnoffForceFieldSource
from openff.evaluator.layers import (
    CalculationLayer,
    CalculationLayerResult,
    CalculationLayerSchema,
    calculation_layer,
)
from openff.evaluator.properties import Density, EnthalpyOfVaporization
from openff.evaluator.server.server import Batch, BatchMode, EvaluatorServer
from openff.evaluator.substances import Substance
from openff.evaluator.thermodynamics import ThermodynamicState
from openff.evaluator.utils.utils import temporarily_change_directory


@calculation_layer()
class QuickCalculationLayer(CalculationLayer):
    """A dummy calculation layer class to test out the base
    calculation layer methods.
    """

    @classmethod
    def required_schema_type(cls):
        return CalculationLayerSchema

    @classmethod
    def _schedule_calculation(
        cls, calculation_backend, storage_backend, layer_directory, batch
    ):
        futures = [
            calculation_backend.submit_task(
                QuickCalculationLayer.process_property,
                batch.queued_properties[0],
            ),
        ]

        return futures

    @staticmethod
    def process_property(physical_property, **_):
        """Return a result as if the property had been successfully estimated."""
        return_object = CalculationLayerResult()
        return_object.physical_property = physical_property
        return_object.calculated_property = physical_property

        return return_object


def test_server_spin_up():
    with tempfile.TemporaryDirectory() as directory:
        with temporarily_change_directory(directory):
            with DaskLocalCluster() as calculation_backend:
                server = EvaluatorServer(
                    calculation_backend=calculation_backend,
                    working_directory=directory,
                )

                with server:
                    sleep(0.5)


def test_launch_batch():
    # Set up a dummy data set
    data_set = PhysicalPropertyDataSet()
    data_set.add_properties(
        create_dummy_property(Density), create_dummy_property(Density)
    )

    batch = Batch()
    batch.force_field_id = ""
    batch.options = RequestOptions()
    batch.options.calculation_layers = ["QuickCalculationLayer"]
    batch.options.calculation_schemas = {
        "Density": {"QuickCalculationLayer": CalculationLayerSchema()}
    }
    batch.parameter_gradient_keys = []
    batch.queued_properties = [*data_set]
    batch.validate()

    with tempfile.TemporaryDirectory() as directory:
        with temporarily_change_directory(directory):
            with DaskLocalCluster() as calculation_backend:
                server = EvaluatorServer(
                    calculation_backend=calculation_backend,
                    working_directory=directory,
                )

                server._queued_batches[batch.id] = batch
                server._launch_batch(batch)

                while len(batch.queued_properties) > 0:
                    sleep(0.01)

                assert len(batch.estimated_properties) == 1
                assert len(batch.unsuccessful_properties) == 1


@pytest.fixture
def c_o_dataset():
    thermodynamic_state = ThermodynamicState(
        temperature=1.0 * unit.kelvin, pressure=1.0 * unit.atmosphere
    )

    data_set = PhysicalPropertyDataSet()
    data_set.add_properties(
        Density(
            thermodynamic_state=thermodynamic_state,
            substance=Substance.from_components("O", "C"),
            value=0.0 * unit.kilogram / unit.meter**3,
        ),
        EnthalpyOfVaporization(
            thermodynamic_state=thermodynamic_state,
            substance=Substance.from_components("O", "C"),
            value=0.0 * unit.kilojoule / unit.mole,
        ),
        Density(
            thermodynamic_state=thermodynamic_state,
            substance=Substance.from_components("O", "CO"),
            value=0.0 * unit.kilogram / unit.meter**3,
        ),
        EnthalpyOfVaporization(
            thermodynamic_state=thermodynamic_state,
            substance=Substance.from_components("O", "CO"),
            value=0.0 * unit.kilojoule / unit.mole,
        ),
    )
    return data_set


@pytest.fixture
def dataset_submission(c_o_dataset):
    options = RequestOptions()

    submission = EvaluatorClient._Submission()
    submission.dataset = c_o_dataset
    submission.options = options
    submission.force_field_source = SmirnoffForceFieldSource.from_path(
        "openff-2.1.0.offxml"
    )

    return submission

<<<<<<< HEAD
    return submission

=======
>>>>>>> 7d927d9a

def test_same_component_batching(dataset_submission, tmp_path):
    os.chdir(tmp_path)
    with DaskLocalCluster() as calculation_backend:
        server = EvaluatorServer(calculation_backend)
        batches = server._batch_by_same_component(dataset_submission, "")

    assert len(batches) == 2

    assert len(batches[0].queued_properties) == 2
    assert len(batches[1].queued_properties) == 2


def test_shared_component_batching(dataset_submission, tmp_path):
    os.chdir(tmp_path)
    with DaskLocalCluster() as calculation_backend:
        server = EvaluatorServer(calculation_backend)
        batches = server._batch_by_shared_component(dataset_submission, "")

    assert len(batches) == 1
    assert len(batches[0].queued_properties) == 4


def test_nobatching(dataset_submission, tmp_path):
    os.chdir(tmp_path)
    with DaskLocalCluster() as calculation_backend:
        server = EvaluatorServer(calculation_backend)
        batches = server._no_batch(dataset_submission, "")

    assert len(batches) == 1
    assert len(batches[0].queued_properties) == 4
<<<<<<< HEAD
    assert batches[0].id == "batch_0000"
=======
    assert batches[0].id == "batch_0000"


def test_prepare_batches_nobatch(dataset_submission, tmp_path):
    os.chdir(tmp_path)
    dataset_submission.options.batch_mode = BatchMode.NoBatch
    with DaskLocalCluster() as calculation_backend:
        server = EvaluatorServer(calculation_backend)
        server._batch_ids_per_client_id["request_id"] = []
        batches = server._prepare_batches(dataset_submission, "request_id")

        assert len(batches) == 1
        assert len(batches[0].queued_properties) == 4
        assert batches[0].id == "batch_0000"
        assert server._queued_batches["batch_0000"] is batches[0]
        assert server._batch_ids_per_client_id["request_id"] == ["batch_0000"]
>>>>>>> 7d927d9a
<|MERGE_RESOLUTION|>--- conflicted
+++ resolved
@@ -154,11 +154,6 @@
 
     return submission
 
-<<<<<<< HEAD
-    return submission
-
-=======
->>>>>>> 7d927d9a
 
 def test_same_component_batching(dataset_submission, tmp_path):
     os.chdir(tmp_path)
@@ -190,9 +185,6 @@
 
     assert len(batches) == 1
     assert len(batches[0].queued_properties) == 4
-<<<<<<< HEAD
-    assert batches[0].id == "batch_0000"
-=======
     assert batches[0].id == "batch_0000"
 
 
@@ -208,5 +200,4 @@
         assert len(batches[0].queued_properties) == 4
         assert batches[0].id == "batch_0000"
         assert server._queued_batches["batch_0000"] is batches[0]
-        assert server._batch_ids_per_client_id["request_id"] == ["batch_0000"]
->>>>>>> 7d927d9a
+        assert server._batch_ids_per_client_id["request_id"] == ["batch_0000"]