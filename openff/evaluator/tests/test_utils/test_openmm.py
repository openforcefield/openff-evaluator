--- conflicted
+++ resolved
@@ -223,17 +223,10 @@
             {
                 "smirks": "[#1:1]-[#17:2]",
                 "type": "BondCharge",
-<<<<<<< HEAD
                 "distance": 0.1 * unit.nanometers,
                 "match": "once",
                 "charge_increment1": 0.0 * unit.elementary_charge,
                 "charge_increment2": 0.0 * unit.elementary_charge,
-=======
-                "distance": -0.2 * openmm_unit.nanometers,
-                "match": "all_permutations",
-                "charge_increment1": 0.0 * openmm_unit.elementary_charge,
-                "charge_increment2": 0.0 * openmm_unit.elementary_charge,
->>>>>>> 4f2bd1a1
             }
         )
         force_field.register_parameter_handler(vsite_handler)
