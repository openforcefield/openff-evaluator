import os.path
from random import randint, random

import mdtraj
import numpy
import numpy as np

try:
    import openmm
except ImportError:
    from simtk import openmm

import pytest
from openff.toolkit.topology import Molecule, Topology
from openff.toolkit.typing.engines.smirnoff import ForceField, vdWHandler
from openff.toolkit.typing.engines.smirnoff.parameters import (
    ChargeIncrementModelHandler,
    ElectrostaticsHandler,
    LibraryChargeHandler,
    VirtualSiteHandler,
)
<<<<<<< HEAD
from openff.units import unit
from openff.units.openmm import from_openmm, to_openmm
from openmm import unit as openmm_unit
from openmm.app import PDBFile
=======

try:
    from openmm import unit as openmm_unit
    from openmm.app import PDBFile
except ImportError:
    from simtk.openmm import unit as openmm_unit
    from simtk.openmm.app import PDBFile
>>>>>>> f4e8b1a2

from openff.evaluator.backends import ComputeResources
from openff.evaluator.forcefield import ParameterGradientKey
from openff.evaluator.protocols.openmm import _compute_gradients
from openff.evaluator.thermodynamics import ThermodynamicState
from openff.evaluator.utils import get_data_filename
from openff.evaluator.utils.observables import ObservableArray, ObservableFrame
from openff.evaluator.utils.openmm import (
    extract_atom_indices,
    extract_positions,
    system_subset,
    update_context_with_pdb,
    update_context_with_positions,
)


def test_daltons():

    openmm_quantity = random() * openmm_unit.dalton
    openmm_raw_value = openmm_quantity.value_in_unit(
        openmm_unit.gram / openmm_unit.mole
    )

    pint_quantity = from_openmm(openmm_quantity)
    pint_raw_value = pint_quantity.to(unit.gram / unit.mole).magnitude

    assert np.allclose(openmm_raw_value, pint_raw_value)


@pytest.mark.parametrize(
    "openmm_unit",
    [
        openmm_unit.dalton,
        openmm_unit.kilojoules_per_mole,
        openmm_unit.angstrom,
        openmm_unit.kelvin,
        openmm_unit.atmosphere,
        openmm_unit.gram,
        openmm_unit.liter,
        openmm_unit.gram / openmm_unit.liter,
    ],
)
@pytest.mark.parametrize(
    "value",
    [random(), randint(1, 10), [random(), random()], np.array([random(), random()])],
)
def test_openmm_to_pint(openmm_unit, value):

    openmm_quantity = value * openmm_unit
    openmm_raw_value = openmm_quantity.value_in_unit(openmm_unit)

    pint_quantity = from_openmm(openmm_quantity)
    pint_raw_value = pint_quantity.magnitude

    assert np.allclose(openmm_raw_value, pint_raw_value)


@pytest.mark.parametrize(
    "pint_unit",
    [
        unit.dalton,
        unit.kilojoules / unit.mole,
        unit.angstrom,
        unit.kelvin,
        unit.atmosphere,
        unit.gram,
        unit.liter,
        unit.gram / unit.liter,
    ],
)
@pytest.mark.parametrize(
    "value",
    [random(), randint(1, 10), [random(), random()], np.array([random(), random()])],
)
def test_pint_to_openmm(pint_unit, value):

    pint_quantity = value * pint_unit
    pint_raw_value = pint_quantity.magnitude

    openmm_quantity = to_openmm(pint_quantity)
    openmm_raw_value = openmm_quantity.value_in_unit(openmm_quantity.unit)

    assert np.allclose(openmm_raw_value, pint_raw_value)


def test_constants():

    assert np.isclose(
        openmm_unit.AVOGADRO_CONSTANT_NA.value_in_unit((1.0 / openmm_unit.mole).unit),
        (1.0 * unit.avogadro_constant).to((1.0 / unit.mole).units).magnitude,
    )

    assert np.isclose(
        openmm_unit.BOLTZMANN_CONSTANT_kB.value_in_unit(
            openmm_unit.joule / openmm_unit.kelvin
        ),
        (1.0 * unit.boltzmann_constant).to(unit.joule / unit.kelvin).magnitude,
    )

    assert np.isclose(
        openmm_unit.MOLAR_GAS_CONSTANT_R.value_in_unit(
            openmm_unit.joule / openmm_unit.kelvin / openmm_unit.mole
        ),
        (1.0 * unit.molar_gas_constant)
        .to(unit.joule / unit.kelvin / unit.mole)
        .magnitude,
    )

    assert np.isclose(
        openmm_unit.SPEED_OF_LIGHT_C.value_in_unit(
            openmm_unit.meter / openmm_unit.seconds
        ),
        (1.0 * unit.speed_of_light).to(unit.meter / unit.seconds).magnitude,
    )


def hydrogen_chloride_force_field(
    library_charge: bool,
    charge_increment: bool,
    vsite: bool,
) -> ForceField:
    """Returns a SMIRNOFF force field which is able to parameterize hydrogen chloride."""

    # Create the FF
    force_field = ForceField()

    # Add a Vdw handler.
    vdw_handler = vdWHandler(version=0.3)
    vdw_handler.method = "cutoff"
    vdw_handler.cutoff = 6.0 * openmm_unit.angstrom
    vdw_handler.scale14 = 1.0
    vdw_handler.add_parameter(
        {
            "smirks": "[#1:1]",
            "epsilon": 0.0 * openmm_unit.kilojoules_per_mole,
            "sigma": 1.0 * openmm_unit.angstrom,
        }
    )
    vdw_handler.add_parameter(
        {
            "smirks": "[#17:1]",
            "epsilon": 2.0 * openmm_unit.kilojoules_per_mole,
            "sigma": 2.0 * openmm_unit.angstrom,
        }
    )
    force_field.register_parameter_handler(vdw_handler)

    # Add an electrostatic, a library charge and a charge increment handler.
    electrostatics_handler = ElectrostaticsHandler(version=0.3)
    electrostatics_handler.cutoff = 6.0 * openmm_unit.angstrom
    electrostatics_handler.method = "PME"
    force_field.register_parameter_handler(electrostatics_handler)

    if library_charge:

        library_charge_handler = LibraryChargeHandler(version=0.3)
        library_charge_handler.add_parameter(
            parameter_kwargs={
                "smirks": "[#1:1]",
                "charge1": 1.0 * openmm_unit.elementary_charge,
            }
        )
        library_charge_handler.add_parameter(
            parameter_kwargs={
                "smirks": "[#17:1]",
                "charge1": -1.0 * openmm_unit.elementary_charge,
            }
        )
        force_field.register_parameter_handler(library_charge_handler)

    if charge_increment:

        charge_increment_handler = ChargeIncrementModelHandler(version=0.3)
        charge_increment_handler.add_parameter(
            parameter_kwargs={
                "smirks": "[#1:1]-[#17:2]",
                "charge_increment1": -1.0 * openmm_unit.elementary_charge,
                "charge_increment2": 1.0 * openmm_unit.elementary_charge,
            }
        )
        force_field.register_parameter_handler(charge_increment_handler)

    if vsite:

        vsite_handler = VirtualSiteHandler(version=0.3)
        vsite_handler.add_parameter(
            {
                "smirks": "[#1:1]-[#17:2]",
                "type": "BondCharge",
                "distance": -0.2 * openmm_unit.nanometers,
                "match": "once",
                "charge_increment1": 0.0 * openmm_unit.elementary_charge,
                "charge_increment2": 0.0 * openmm_unit.elementary_charge,
            }
        )
        force_field.register_parameter_handler(vsite_handler)

    return force_field


def test_system_subset_vdw():

    # Create a dummy topology
    topology = Molecule.from_smiles("Cl").to_topology()

    # Create the system subset.
    system, parameter_value = system_subset(
        parameter_key=ParameterGradientKey("vdW", "[#1:1]", "epsilon"),
        force_field=hydrogen_chloride_force_field(True, True, False),
        topology=topology,
        scale_amount=0.5,
    )

    assert system.getNumForces() == 1
    assert system.getNumParticles() == 2

    charge_0, sigma_0, epsilon_0 = system.getForce(0).getParticleParameters(0)
    charge_1, sigma_1, epsilon_1 = system.getForce(0).getParticleParameters(1)

    assert np.isclose(charge_0.value_in_unit(openmm_unit.elementary_charge), 0.0)
    assert np.isclose(charge_1.value_in_unit(openmm_unit.elementary_charge), 0.0)

    assert np.isclose(sigma_0.value_in_unit(openmm_unit.angstrom), 2.0)
    assert np.isclose(sigma_1.value_in_unit(openmm_unit.angstrom), 1.0)

    assert np.isclose(epsilon_0.value_in_unit(openmm_unit.kilojoules_per_mole), 2.0)
    assert np.isclose(epsilon_1.value_in_unit(openmm_unit.kilojoules_per_mole), 0.5)


def test_system_subset_vdw_cutoff():
    """Test that handler attributes are correctly handled."""

    # Create a dummy topology
    topology: Topology = Molecule.from_smiles("Cl").to_topology()
    topology.box_vectors = numpy.eye(3) * openmm_unit.nanometers

    # Create the system subset.
    system, parameter_value = system_subset(
        parameter_key=ParameterGradientKey("vdW", None, "cutoff"),
        force_field=hydrogen_chloride_force_field(True, True, False),
        topology=topology,
        scale_amount=0.5,
    )

    assert system.getNumForces() == 1
    assert system.getNumParticles() == 2

    cutoff = system.getForce(0).getCutoffDistance()
    assert np.isclose(cutoff.value_in_unit(openmm_unit.angstrom), 9.0)


def test_system_subset_library_charge():

    force_field = hydrogen_chloride_force_field(True, False, False)

    # Ensure a zero charge after perturbation.
    force_field.get_parameter_handler("LibraryCharges").parameters["[#1:1]"].charge1 = (
        1.5 * openmm_unit.elementary_charge
    )

    # Create a dummy topology
    topology = Molecule.from_smiles("Cl").to_topology()

    # Create the system subset.
    system, parameter_value = system_subset(
        parameter_key=ParameterGradientKey("LibraryCharges", "[#17:1]", "charge1"),
        force_field=force_field,
        topology=topology,
        scale_amount=0.5,
    )

    assert system.getNumForces() == 1
    assert system.getNumParticles() == 2

    charge_0, sigma_0, epsilon_0 = system.getForce(0).getParticleParameters(0)
    charge_1, sigma_1, epsilon_1 = system.getForce(0).getParticleParameters(1)

    assert np.isclose(charge_0.value_in_unit(openmm_unit.elementary_charge), -1.5)
    assert np.isclose(charge_1.value_in_unit(openmm_unit.elementary_charge), 1.5)

    assert np.isclose(sigma_0.value_in_unit(openmm_unit.angstrom), 10.0)
    assert np.isclose(sigma_1.value_in_unit(openmm_unit.angstrom), 10.0)

    assert np.isclose(epsilon_0.value_in_unit(openmm_unit.kilojoules_per_mole), 0.0)
    assert np.isclose(epsilon_1.value_in_unit(openmm_unit.kilojoules_per_mole), 0.0)


def test_system_subset_charge_increment():

    pytest.skip(
        "This test will fail until the SMIRNOFF charge increment handler allows "
        "N - 1 charges to be specified."
    )

    # Create a dummy topology
    topology = Molecule.from_smiles("Cl").to_topology()

    # Create the system subset.
    system, parameter_value = system_subset(
        parameter_key=ParameterGradientKey(
            "ChargeIncrementModel", "[#1:1]-[#17:2]", "charge_increment1"
        ),
        force_field=hydrogen_chloride_force_field(False, True, False),
        topology=topology,
        scale_amount=0.5,
    )

    assert system.getNumForces() == 1
    assert system.getNumParticles() == 2

    charge_0, sigma_0, epsilon_0 = system.getForce(0).getParticleParameters(0)
    charge_1, sigma_1, epsilon_1 = system.getForce(0).getParticleParameters(1)

    assert not np.isclose(charge_0.value_in_unit(openmm_unit.elementary_charge), -1.0)
    assert np.isclose(charge_1.value_in_unit(openmm_unit.elementary_charge), 1.0)

    assert np.isclose(sigma_0.value_in_unit(openmm_unit.angstrom), 10.0)
    assert np.isclose(sigma_1.value_in_unit(openmm_unit.angstrom), 10.0)

    assert np.isclose(epsilon_0.value_in_unit(openmm_unit.kilojoules_per_mole), 0.0)
    assert np.isclose(epsilon_1.value_in_unit(openmm_unit.kilojoules_per_mole), 0.0)


@pytest.mark.parametrize(
    "smirks, all_zeros", [("[#6X4:1]", True), ("[#8:1]", False), (None, False)]
)
def test_compute_gradients(tmpdir, smirks, all_zeros):

    # Load a short trajectory.
    coordinate_path = get_data_filename("test/trajectories/water.pdb")
    trajectory_path = get_data_filename("test/trajectories/water.dcd")

    trajectory = mdtraj.load_dcd(trajectory_path, coordinate_path)

    observables = ObservableFrame(
        {
            "PotentialEnergy": ObservableArray(
                np.zeros(len(trajectory)) * unit.kilojoule / unit.mole
            )
        }
    )

    _compute_gradients(
        [
            ParameterGradientKey(
                "vdW", smirks, "epsilon" if smirks is not None else "cutoff"
            )
        ],
        observables,
        ForceField("openff-1.2.0.offxml"),
        ThermodynamicState(298.15 * unit.kelvin, 1.0 * unit.atmosphere),
        Topology.from_mdtraj(trajectory.topology, [Molecule.from_smiles("O")]),
        trajectory,
        ComputeResources(),
        True,
    )

    assert len(observables["PotentialEnergy"].gradients[0].value) == len(trajectory)

    if all_zeros:
        assert np.allclose(
            observables["PotentialEnergy"].gradients[0].value,
            0.0 * observables["PotentialEnergy"].gradients[0].value.units,
        )
    else:
        assert not np.allclose(
            observables["PotentialEnergy"].gradients[0].value,
            0.0 * observables["PotentialEnergy"].gradients[0].value.units,
        )


@pytest.mark.parametrize(
    "box_vectors", [None, (numpy.eye(3) * 3.0) * openmm_unit.nanometers]
)
def test_update_context_with_positions(box_vectors):

    force_field = hydrogen_chloride_force_field(True, False, True)

    topology: Topology = Molecule.from_smiles("Cl").to_topology()
    system = force_field.create_openmm_system(topology)

    context = openmm.Context(
        system, openmm.VerletIntegrator(0.1 * openmm_unit.femtoseconds)
    )

    positions = numpy.array([[0.0, 0.0, 0.0], [1.0, 0.0, 0.0]]) * openmm_unit.angstrom

    update_context_with_positions(context, positions, box_vectors)

    context_positions = context.getState(getPositions=True).getPositions(asNumpy=True)
    context_box_vectors = context.getState(getPositions=True).getPeriodicBoxVectors()

    assert numpy.allclose(
        context_positions.value_in_unit(openmm_unit.angstrom),
        numpy.array([[0.0, 0.0, 0.0], [1.0, 0.0, 0.0], [2.0, 0.0, 0.0]]),
    )

    assert numpy.isclose(
        context_box_vectors[0].x, (2.0 if box_vectors is None else 3.0)
    )
    assert numpy.isclose(
        context_box_vectors[1].y, (2.0 if box_vectors is None else 3.0)
    )
    assert numpy.isclose(
        context_box_vectors[2].z, (2.0 if box_vectors is None else 3.0)
    )


def test_update_context_with_pdb(tmpdir):

    force_field = hydrogen_chloride_force_field(True, False, True)

    topology: Topology = Molecule.from_smiles("Cl").to_topology()
    system = force_field.create_openmm_system(topology)

    context = openmm.Context(
        system, openmm.VerletIntegrator(0.1 * openmm_unit.femtoseconds)
    )

    positions = numpy.array([[0.0, 0.0, 0.0], [1.0, 0.0, 0.0]]) * openmm_unit.angstrom

    pdb_path = os.path.join(tmpdir, "tmp.pdb")
    topology.to_file(pdb_path, positions)

    pdb_file = PDBFile(pdb_path)

    update_context_with_pdb(context, pdb_file)

    context_positions = context.getState(getPositions=True).getPositions(asNumpy=True)
    context_box_vectors = context.getState(getPositions=True).getPeriodicBoxVectors()

    assert numpy.allclose(
        context_positions.value_in_unit(openmm_unit.angstrom),
        numpy.array([[0.0, 0.0, 0.0], [1.0, 0.0, 0.0], [2.0, 0.0, 0.0]]),
    )

    assert numpy.allclose(
        extract_positions(context.getState(getPositions=True), [2]).value_in_unit(
            openmm_unit.angstrom
        ),
        numpy.array([[2.0, 0.0, 0.0]]),
    )

    assert numpy.isclose(context_box_vectors[0].x, 2.0)
    assert numpy.isclose(context_box_vectors[1].y, 2.0)
    assert numpy.isclose(context_box_vectors[2].z, 2.0)


def test_extract_atom_indices():

    force_field = hydrogen_chloride_force_field(True, False, True)

    topology: Topology = Molecule.from_smiles("Cl").to_topology()
    system = force_field.create_openmm_system(topology)

    assert system.getNumParticles() == 3
    assert extract_atom_indices(system) == [0, 1]<|MERGE_RESOLUTION|>--- conflicted
+++ resolved
@@ -19,12 +19,7 @@
     LibraryChargeHandler,
     VirtualSiteHandler,
 )
-<<<<<<< HEAD
 from openff.units import unit
-from openff.units.openmm import from_openmm, to_openmm
-from openmm import unit as openmm_unit
-from openmm.app import PDBFile
-=======
 
 try:
     from openmm import unit as openmm_unit
@@ -32,7 +27,7 @@
 except ImportError:
     from simtk.openmm import unit as openmm_unit
     from simtk.openmm.app import PDBFile
->>>>>>> f4e8b1a2
+    from openff.units.simtk import from_simtk as from_openmm, to_simtk as to_openmm
 
 from openff.evaluator.backends import ComputeResources
 from openff.evaluator.forcefield import ParameterGradientKey
