--- conflicted
+++ resolved
@@ -12,10 +12,6 @@
 from openff.toolkit.typing.engines.smirnoff import ForceField
 from openff.units import unit
 from openmm import unit as openmm_unit
-<<<<<<< HEAD
-from smirnoff_plugins.handlers.nonbonded import DoubleExponentialHandler
-=======
->>>>>>> 2fd51633
 
 from openff.evaluator.backends import ComputeResources
 from openff.evaluator.forcefield import ParameterGradientKey
@@ -169,7 +165,8 @@
 
 
 def test_smirnoff_plugin_gradients():
-    from smirnoff_plugins.handlers.nonbonded import DoubleExponential
+    from smirnoff_plugins.handlers.nonbonded import DoubleExponential  # noqa
+    from smirnoff_plugins.handlers.nonbonded import DoubleExponentialHandler
 
     molecule = Molecule.from_smiles("C")
     molecule.generate_conformers(n_conformers=1)
