--- conflicted
+++ resolved
@@ -10,17 +10,13 @@
 import numpy
 from openff.toolkit.topology import Molecule, Topology
 from openff.toolkit.typing.engines.smirnoff import ForceField
-<<<<<<< HEAD
 from openff.units import unit
-from openmm import unit as openmm_unit
-=======
 
 try:
     from openmm import unit as openmm_unit
 except ImportError:
     from simtk.openmm import unit as openmm_unit
 
->>>>>>> f4e8b1a2
 from smirnoff_plugins.handlers.nonbonded import DoubleExponential
 
 from openff.evaluator.backends import ComputeResources
