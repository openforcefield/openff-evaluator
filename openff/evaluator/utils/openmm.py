"""
A set of utilities for helping to perform simulations using openmm.
"""
import copy
import logging
from typing import TYPE_CHECKING, List, Optional, Tuple

import numpy
<<<<<<< HEAD
import openmm
from openmm import app
from openmm import unit as _openmm_unit
=======

try:
    import openmm
    from openmm import app
    from openmm import unit as _openmm_unit
except ImportError:
    from simtk import openmm
    from simtk.openmm import app
    from simtk.openmm import unit as _openmm_unit

from pint import UndefinedUnitError
>>>>>>> f4e8b1a2

from openff.evaluator.forcefield import ParameterGradientKey

if TYPE_CHECKING:

    from openff.toolkit.topology import Topology
    from openff.toolkit.typing.engines.smirnoff import ForceField

logger = logging.getLogger(__name__)


def setup_platform_with_resources(compute_resources, high_precision=False):
    """Creates an OpenMM `Platform` object which requests a set
    amount of compute resources (e.g with a certain number of cpus).

    Parameters
    ----------
    compute_resources: ComputeResources
        The compute resources which describe which platform is most
        appropriate.
    high_precision: bool
        If true, a platform with the highest possible precision (double
        for CUDA and OpenCL, Reference for CPU only) will be returned.
    Returns
    -------
    Platform
        The created platform
    """
    try:
        from openmm import Platform
    except ImportError:
        from simtk.openmm import Platform

    # Setup the requested platform:
    if compute_resources.number_of_gpus > 0:

        # TODO: Make sure use mixing precision - CUDA, OpenCL.
        # TODO: Deterministic forces = True

        from openff.evaluator.backends import ComputeResources

        toolkit_enum = ComputeResources.GPUToolkit(
            compute_resources.preferred_gpu_toolkit
        )

        # A platform which runs on GPUs has been requested.
        platform_name = (
            "CUDA"
            if toolkit_enum == ComputeResources.GPUToolkit.CUDA
            else ComputeResources.GPUToolkit.OpenCL
        )

        # noinspection PyCallByClass,PyTypeChecker
        platform = Platform.getPlatformByName(platform_name)

        if compute_resources.gpu_device_indices is not None:

            property_platform_name = platform_name

            if toolkit_enum == ComputeResources.GPUToolkit.CUDA:
                property_platform_name = platform_name.lower().capitalize()

            platform.setPropertyDefaultValue(
                property_platform_name + "DeviceIndex",
                compute_resources.gpu_device_indices,
            )

        if high_precision:
            platform.setPropertyDefaultValue("Precision", "double")

        logger.info(
            "Setting up an openmm platform on GPU {}".format(
                compute_resources.gpu_device_indices or 0
            )
        )

    else:

        if not high_precision:
            # noinspection PyCallByClass,PyTypeChecker
            platform = Platform.getPlatformByName("CPU")
            platform.setPropertyDefaultValue(
                "Threads", str(compute_resources.number_of_threads)
            )
        else:
            # noinspection PyCallByClass,PyTypeChecker
            platform = Platform.getPlatformByName("Reference")

        logger.info(
            "Setting up a simulation with {} threads".format(
                compute_resources.number_of_threads
            )
        )

    return platform


def disable_pbc(system):
    """Disables any periodic boundary conditions being applied
    to non-bonded forces by setting the non-bonded method to
    `NoCutoff = 0`

    Parameters
    ----------
    system: openmm.system
        The system which should have periodic boundary conditions
        disabled.
    """

    for force_index in range(system.getNumForces()):

        force = system.getForce(force_index)

        if not isinstance(force, (openmm.NonbondedForce, openmm.CustomNonbondedForce)):
            continue

        force.setNonbondedMethod(
            0
        )  # NoCutoff = 0, NonbondedMethod.CutoffNonPeriodic = 1


def system_subset(
    parameter_key: ParameterGradientKey,
    force_field: "ForceField",
    topology: "Topology",
    scale_amount: Optional[float] = None,
) -> Tuple["openmm.System", "_openmm_unit.Quantity"]:
    """Produces an OpenMM system containing the minimum number of forces while
    still containing a specified force field parameter, and those other parameters
    which may interact with it (e.g. in the case of vdW parameters).

    The value of the parameter of interest may optionally be perturbed by an amount
    specified by ``scale_amount``.

    Parameters
    ----------
    parameter_key
        The parameter of interest.
    force_field
        The force field to create the system from (and optionally perturb).
    topology
        The topology of the system to apply the force field to.
    scale_amount: float, optional
        The optional amount to perturb the ``parameter`` by such that
        ``parameter = (1.0 + scale_amount) * parameter``.

    Returns
    -------
        The created system as well as the value of the specified ``parameter``.
    """

    # As this method deals mainly with the toolkit, we stick to
    # openmm units here.
    from openff.toolkit.typing.engines.smirnoff import ForceField

    # Create the force field subset.
    force_field_subset = ForceField()

    handlers_to_register = {parameter_key.tag}

    if parameter_key.tag in {"ChargeIncrementModel", "LibraryCharges"}:
        # Make sure to retain all of the electrostatic handlers when dealing with
        # charges as the applied charges will depend on which charges have been applied
        # by previous handlers.
        handlers_to_register.update(
            {"Electrostatics", "ChargeIncrementModel", "LibraryCharges"}
        )

    registered_handlers = force_field.registered_parameter_handlers

    for handler_to_register in handlers_to_register:

        if handler_to_register not in registered_handlers:
            continue

        force_field_subset.register_parameter_handler(
            copy.deepcopy(force_field.get_parameter_handler(handler_to_register))
        )

    handler = force_field_subset.get_parameter_handler(parameter_key.tag)

    if handler._OPENMMTYPE == openmm.CustomNonbondedForce:
        vdw_handler = force_field_subset.get_parameter_handler("vdW")
        # we need a generic blank parameter to work around this toolkit issue
        # <https://github.com/openforcefield/openff-toolkit/issues/1102>
        vdw_handler.add_parameter(
            parameter_kwargs={
                "smirks": "[*:1]",
                "epsilon": 0.0 * _openmm_unit.kilocalories_per_mole,
                "sigma": 1.0 * _openmm_unit.angstrom,
            }
        )

    parameter = (
        handler
        if parameter_key.smirks is None
        else handler.parameters[parameter_key.smirks]
    )

    parameter_value = getattr(parameter, parameter_key.attribute)
    is_quantity = isinstance(parameter_value, _openmm_unit.Quantity)

    if not is_quantity:
        parameter_value = parameter_value * _openmm_unit.dimensionless

    # Optionally perturb the parameter of interest.
    if scale_amount is not None:

        if numpy.isclose(parameter_value.value_in_unit(parameter_value.unit), 0.0):
            # Careful thought needs to be given to this. Consider cases such as
            # epsilon or sigma where negative values are not allowed.
            parameter_value = (
                scale_amount if scale_amount > 0.0 else 0.0
            ) * parameter_value.unit
        else:
            parameter_value *= 1.0 + scale_amount

    if not isinstance(parameter_value, _openmm_unit.Quantity):
        # Handle the case where OMM down-converts a dimensionless quantity to a float.
        parameter_value = parameter_value * _openmm_unit.dimensionless

    setattr(
        parameter,
        parameter_key.attribute,
        parameter_value
        if is_quantity
        else parameter_value.value_in_unit(_openmm_unit.dimensionless),
    )

    # Create the parameterized sub-system.
    system = force_field_subset.create_openmm_system(topology)
    return system, parameter_value


def update_context_with_positions(
    context: openmm.Context,
    positions: _openmm_unit.Quantity,
    box_vectors: Optional[_openmm_unit.Quantity],
):
    """Set a collection of positions and box vectors on an OpenMM context and compute
    any extra positions such as v-site positions.

    Parameters
    ----------
    context
        The OpenMM context to set the positions on.
    positions
        A unit wrapped numpy array with shape=(n_atoms, 3) that contains the positions
        to set.
    box_vectors
        An optional unit wrapped numpy array with shape=(3, 3) that contains the box
        vectors to set.
    """

    system = context.getSystem()

    n_vsites = sum(
        1 for i in range(system.getNumParticles()) if system.isVirtualSite(i)
    )

    n_atoms = system.getNumParticles() - n_vsites

    if len(positions) != n_atoms and len(positions) != (n_atoms + n_vsites):

        raise ValueError(
            "The length of the positions array does not match either the "
            "the number of atoms or the number of atoms + v-sites."
        )

    if n_vsites > 0 and len(positions) != (n_atoms + n_vsites):

        new_positions = numpy.zeros((system.getNumParticles(), 3))

        i = 0

        for j in range(system.getNumParticles()):

            if not system.isVirtualSite(j):
                # take an old position and update the index
                new_positions[j] = positions[i].value_in_unit(_openmm_unit.nanometers)
                i += 1

        positions = new_positions * _openmm_unit.nanometers

    if box_vectors is not None:
        context.setPeriodicBoxVectors(*box_vectors)

    context.setPositions(positions)

    if n_vsites > 0:
        context.computeVirtualSites()


def update_context_with_pdb(
    context: openmm.Context,
    pdb_file: app.PDBFile,
):
    """Extracts the positions and box vectors from a PDB file object and set these
    on an OpenMM context and compute any extra positions such as v-site positions.

    Parameters
    ----------
    context
        The OpenMM context to set the positions on.
    pdb_file
        The PDB file object to extract the positions and box vectors from.
    """

    positions = pdb_file.getPositions(asNumpy=True)

    box_vectors = pdb_file.topology.getPeriodicBoxVectors()

    if box_vectors is None:
        box_vectors = context.getSystem().getDefaultPeriodicBoxVectors()

    update_context_with_positions(context, positions, box_vectors)


def extract_atom_indices(system: openmm.System) -> List[int]:
    """Returns the indices of atoms in a system excluding any virtual sites."""

    return [i for i in range(system.getNumParticles()) if not system.isVirtualSite(i)]


def extract_positions(
    state: openmm.State,
    particle_indices: Optional[List[int]] = None,
) -> _openmm_unit.Quantity:
    """Extracts the positions from an OpenMM context, optionally excluding any v-site
    positions which should be uniquely defined by the atomic positions.
    """

    positions = state.getPositions(asNumpy=True)

    if particle_indices is not None:
        positions = positions[particle_indices]

    return positions<|MERGE_RESOLUTION|>--- conflicted
+++ resolved
@@ -6,11 +6,6 @@
 from typing import TYPE_CHECKING, List, Optional, Tuple
 
 import numpy
-<<<<<<< HEAD
-import openmm
-from openmm import app
-from openmm import unit as _openmm_unit
-=======
 
 try:
     import openmm
@@ -20,9 +15,6 @@
     from simtk import openmm
     from simtk.openmm import app
     from simtk.openmm import unit as _openmm_unit
-
-from pint import UndefinedUnitError
->>>>>>> f4e8b1a2
 
 from openff.evaluator.forcefield import ParameterGradientKey
 
