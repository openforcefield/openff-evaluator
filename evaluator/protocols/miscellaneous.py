--- conflicted
+++ resolved
@@ -226,15 +226,9 @@
         default_value=UNDEFINED,
     )
 
-<<<<<<< HEAD
-    component_role = InputAttribute(
-        docstring="The role to filter substance components against.",
-        type_hint=typing.Union[Component.Role, list],
-=======
     component_roles = InputAttribute(
         docstring="The roles to filter substance components against.",
         type_hint=list,
->>>>>>> 910e6a7e
         default_value=UNDEFINED,
     )
 
@@ -252,21 +246,12 @@
 
     def _execute(self, directory, available_resources):
 
-        component_roles = self.component_role
-
-        if not isinstance(component_roles, list):
-            component_roles = [component_roles]
-
         filtered_components = []
         total_mole_fraction = 0.0
 
         for component in self.input_substance.components:
 
-<<<<<<< HEAD
-            if component.role not in component_roles:
-=======
             if component.role not in self.component_roles:
->>>>>>> 910e6a7e
                 continue
 
             filtered_components.append(component)
@@ -307,13 +292,8 @@
                 self.filtered_substance.add_component(component, amount)
 
     def validate(self, attribute_type=None):
-<<<<<<< HEAD
         super(FilterSubstanceByRole, self).validate(attribute_type)
-
-        if isinstance(self.component_role, list):
-            assert all(isinstance(x, Component.Role) for x in self.component_role)
-        else:
-            assert isinstance(self.component_role, Component.Role)
+        assert all(isinstance(x, Component.Role) for x in self.component_roles)
 
 
 @workflow_protocol()
@@ -397,9 +377,4 @@
         super(AverageFreeEnergies, self).validate(attribute_type)
         assert all(
             isinstance(x, (unit.Measurement, pint.Measurement)) for x in self.values
-        )
-=======
-
-        super(FilterSubstanceByRole, self).validate(attribute_type)
-        assert all(isinstance(x, Component.Role) for x in self.component_roles)
->>>>>>> 910e6a7e
+        )