--- conflicted
+++ resolved
@@ -447,6 +447,8 @@
         The topology of the created PDB file.
     """
     import mdtraj
+    from mdtraj.core import residue_names
+
     from openeye import oechem
 
     # Create a temporary mol2 file using OE, change its
@@ -469,17 +471,16 @@
         smiles = oechem.OEMolToSmiles(molecule)
 
         # Choose a random residue name.
-<<<<<<< HEAD
         residue_map = {}
 
         for residue in oe_mol2.topology.residues:
 
+            residue_map[residue.name] = None
+
             if smiles == 'O':
-                residue.name = 'HOH'
-
-            residue_map[residue.name] = None
-
-            if smiles == '[Cl-]':
+                residue_map[residue.name] = 'HOH'
+
+            elif smiles == '[Cl-]':
 
                 residue_map[residue.name] = 'Cl-'
 
@@ -493,38 +494,27 @@
                 for atom in residue.atoms:
                     atom.name = 'Na+'
 
-        water_residue_names = frozenset(['H2O', 'HHO', 'OHH', 'HOH', 'OH2', 'SOL', 'WAT',
-                                         'TIP', 'TIP2', 'TIP3', 'TIP4'])
-
         for original_residue_name in residue_map:
 
             if residue_map[original_residue_name] is not None:
                 continue
 
+            # Make sure the residue is not already reserved, as this can occasionally
+            # result in bonds being automatically added in the wrong places when
+            # loading the pdb file either through mdtraj or openmm
+            forbidden_residue_names = [*residue_names._AMINO_ACID_CODES,
+                                       *residue_names._SOLVENT_TYPES,
+                                       *residue_names._WATER_RESIDUES,
+                                       'ADE', 'CYT', 'CYX', 'DAD', 'DGU', 'FOR', 'GUA', 'HID',
+                                       'HIE', 'HIH', 'HSD', 'HSH', 'HSP', 'NMA', 'THY', 'URA']
+
             new_residue_name = ''.join([random.choice(string.ascii_uppercase) for _ in range(3)])
 
-            if original_residue_name in water_residue_names:
-                new_residue_name = 'HOH'
+            while new_residue_name in forbidden_residue_names:
+                # Re-choose the residue name until we find a safe one.
+                new_residue_name = ''.join([random.choice(string.ascii_uppercase) for _ in range(3)])
 
             residue_map[original_residue_name] = new_residue_name
-=======
-        from mdtraj.core import residue_names
-
-        residue_name = ''.join([random.choice(string.ascii_uppercase) for _ in range(3)])
->>>>>>> 41a2cdc1
-
-        # Make sure the residue is not already reserved, as this can occasionally
-        # result in bonds being automatically added in the wrong places when
-        # loading the pdb file either through mdtraj or openmm
-        forbidden_residue_names = [*residue_names._AMINO_ACID_CODES,
-                                   *residue_names._SOLVENT_TYPES,
-                                   *residue_names._WATER_RESIDUES,
-                                   'ADE', 'CYT', 'CYX', 'DAD', 'DGU', 'FOR', 'GUA', 'HID',
-                                   'HIE', 'HIH', 'HSD', 'HSH', 'HSP', 'NMA', 'THY', 'URA']
-
-        while residue_name in forbidden_residue_names:
-            # Re-choose the residue name until we find a safe one.
-            residue_name = ''.join([random.choice(string.ascii_uppercase) for _ in range(3)])
 
         for residue in oe_mol2.topology.residues:
             residue.name = residue_map[residue.name]
