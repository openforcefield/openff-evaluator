--- conflicted
+++ resolved
@@ -43,7 +43,6 @@
         """
         TIP3P = 'TIP3P'
 
-<<<<<<< HEAD
     force_field_path = protocol_input(docstring='The file path to the force field parameters to assign to the system.',
                                       type_hint=str,
                                       default_value=protocol_input.UNDEFINED)
@@ -54,14 +53,6 @@
                                           type_hint=str,
                                           default_value=protocol_input.UNDEFINED)
 
-    charged_molecule_paths = protocol_input(docstring='File paths to mol2 files which contain the charges assigned to '
-                                                      'molecules in the system. This input is helpful when dealing '
-                                                      'with large molecules (such as hosts in host-guest binding '
-                                                      'calculations) whose charges may by needed in multiple places,'
-                                                      ' and hence should only be calculated once.',
-                                            type_hint=list,
-                                            default_value=[])
-
     substance = protocol_input(docstring='The composition of the system.',
                                type_hint=Substance,
                                default_value=protocol_input.UNDEFINED)
@@ -70,49 +61,8 @@
                                  type_hint=WaterModel,
                                  default_value=WaterModel.TIP3P)
 
-    apply_known_charges = protocol_input(docstring='If true, the formal charges of ions and the partial charges of '
-                                                   'the selected water model will be automatically applied to any '
-                                                   'matching molecules in the system.',
-                                         type_hint=bool,
-                                         default_value=True)
-
     system_path = protocol_output(docstring='The path to the assigned system object.',
                                   type_hint=str)
-=======
-    @protocol_input(str)
-    def force_field_path(self, value):
-        """The file path to the force field parameters to assign to the system.
-        This path **must** point to a json serialized `SmirnoffForceFieldSource` object."""
-        pass
-
-    @protocol_input(str)
-    def coordinate_file_path(self, value):
-        """The file path to the coordinate file which defines the system to which the
-        force field parameters will be assigned."""
-        pass
-
-    @protocol_input(Substance)
-    def substance(self):
-        """The composition of the system."""
-        pass
-
-    @protocol_output(str)
-    def system_path(self):
-        """The file path to the system object which contains the
-        applied parameters."""
-        pass
-
-    @protocol_input(WaterModel)
-    def water_model(self):
-        """The water model to apply, if any water molecules
-        are present.
-
-        Warnings
-        --------
-        This is only a temporary addition until full water model support
-        is introduced.
-        """
-        pass
 
     def __init__(self, protocol_id):
         """Constructs a new BaseBuildSystemProtocol object.
@@ -298,28 +248,19 @@
     using the `OpenFF toolkit <https://github.com/openforcefield/openforcefield>`_.
     """
 
-    @protocol_input(str)
-    def force_field_path(self, value):
-        """The file path to the force field parameters to assign to the system.
-        This path **must** point to a json serialized `SmirnoffForceFieldSource` object."""
-        pass
-
-    @protocol_input(list)
-    def charged_molecule_paths(self):
-        """File paths to mol2 files which contain the charges assigned to molecules
-        in the system. This input is helpful when dealing with large molecules (such
-        as hosts in host-guest binding calculations) whose charges may by needed
-        in multiple places, and hence should only be calculated once."""
-        pass
-
-    @protocol_input(bool)
-    def apply_known_charges(self):
-        """If true, formal the formal charges of ions, and
-        the charges of the selected water model will be
-        automatically applied to any matching molecules in the
-        system."""
-        pass
->>>>>>> 91457e10
+    charged_molecule_paths = protocol_input(docstring='File paths to mol2 files which contain the charges assigned to '
+                                                      'molecules in the system. This input is helpful when dealing '
+                                                      'with large molecules (such as hosts in host-guest binding '
+                                                      'calculations) whose charges may by needed in multiple places,'
+                                                      ' and hence should only be calculated once.',
+                                            type_hint=list,
+                                            default_value=[])
+
+    apply_known_charges = protocol_input(docstring='If true, the formal charges of ions and the partial charges of '
+                                                   'the selected water model will be automatically applied to any '
+                                                   'matching molecules in the system.',
+                                         type_hint=bool,
+                                         default_value=True)
 
     def __init__(self, protocol_id):
         """Constructs a new `BuildSmirnoffSystem` object.
@@ -469,12 +410,6 @@
         Nucleic Acids Research, Volume 45, Issue W1, 3 July 2017, Pages W331-W336
     """
 
-    @protocol_input(str)
-    def force_field_path(self):
-        """The file path to the force field parameters to assign to the system.
-        This path **must** point to a json serialized `LigParGenForceFieldSource` object."""
-        pass
-
     def __init__(self, protocol_id):
         """Constructs a new `BuildLigParGenSystem` object.
         """
@@ -772,16 +707,9 @@
         OpenEye = 'OpenEye'
         AmberTools = 'AmberTools'
 
-    @protocol_input(ChargeBackend)
-    def charge_backend(self):
-        """The backend framework to use to assign partial charges."""
-        pass
-
-    @protocol_input(str)
-    def force_field_path(self):
-        """The file path to the force field parameters to assign to the system.
-        This path **must** point to a json serialized `TLeapForceFieldSource` object."""
-        pass
+    charge_backend = protocol_input(docstring='The backend framework to use to assign partial charges.',
+                                    type_hint=ChargeBackend,
+                                    default_value=ChargeBackend.OpenEye)
 
     def __init__(self, protocol_id):
         """Constructs a new `BuildTLeapSystem` object.
