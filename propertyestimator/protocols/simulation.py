"""
A collection of protocols for running molecular simulations.
"""
import io
import json
import logging
import os
import re
import traceback

<<<<<<< HEAD
import numpy as np
=======
import pandas as pd
from simtk import openmm, unit as simtk_unit
from simtk.openmm import app
>>>>>>> 7366c28c

from propertyestimator import unit
from propertyestimator.thermodynamics import ThermodynamicState, Ensemble
from propertyestimator.utils.exceptions import PropertyEstimatorException
from propertyestimator.utils.openmm import setup_platform_with_resources, pint_quantity_to_openmm, disable_pbc
from propertyestimator.utils.serialization import TypedJSONEncoder, TypedJSONDecoder
from propertyestimator.utils.statistics import StatisticsArray, ObservableType
from propertyestimator.workflow.decorators import protocol_input, protocol_output, InequalityMergeBehaviour, UNDEFINED
from propertyestimator.workflow.plugins import register_calculation_protocol
from propertyestimator.workflow.protocols import BaseProtocol


@register_calculation_protocol()
class RunEnergyMinimisation(BaseProtocol):
    """A protocol to minimise the potential energy of a system.
    """

    input_coordinate_file = protocol_input(
        docstring='The coordinates to minimise.',
        type_hint=str,
        default_value=UNDEFINED
    )
    system_path = protocol_input(
        docstring='The path to the XML system object which defines the forces present '
                  'in the system.',
        type_hint=str,
        default_value=UNDEFINED
    )

    tolerance = protocol_input(
        docstring='The energy tolerance to which the system should be minimized.',
        type_hint=unit.Quantity,
        default_value=10 * unit.kilojoules / unit.mole
    )
    max_iterations = protocol_input(
        docstring='The maximum number of iterations to perform. If this is 0, '
                  'minimization is continued until the results converge without regard to '
                  'how many iterations it takes.',
        type_hint=int,
        default_value=10
    )

    enable_pbc = protocol_input(
        docstring='If true, periodic boundary conditions will be enabled.',
        type_hint=bool,
        default_value=True
    )

    output_coordinate_file = protocol_output(
        docstring='The file path to the minimised coordinates.',
        type_hint=str
    )

    def execute(self, directory, available_resources):

        logging.info('Minimising energy: ' + self.id)

        platform = setup_platform_with_resources(available_resources)

        input_pdb_file = app.PDBFile(self.input_coordinate_file)

        with open(self.system_path, 'rb') as file:
            system = openmm.XmlSerializer.deserialize(file.read().decode())

        if not self.enable_pbc:

            for force_index in range(system.getNumForces()):

                force = system.getForce(force_index)

                if not isinstance(force, openmm.NonbondedForce):
                    continue

                force.setNonbondedMethod(0)  # NoCutoff = 0, NonbondedMethod.CutoffNonPeriodic = 1

        # TODO: Expose the constraint tolerance
        integrator = openmm.VerletIntegrator(0.002 * simtk_unit.picoseconds)
        simulation = app.Simulation(input_pdb_file.topology, system, integrator, platform)

        box_vectors = input_pdb_file.topology.getPeriodicBoxVectors()

        if box_vectors is None:
            box_vectors = simulation.system.getDefaultPeriodicBoxVectors()

        simulation.context.setPeriodicBoxVectors(*box_vectors)
        simulation.context.setPositions(input_pdb_file.positions)

        simulation.minimizeEnergy(pint_quantity_to_openmm(self.tolerance), self.max_iterations)

        positions = simulation.context.getState(getPositions=True).getPositions()

        self.output_coordinate_file = os.path.join(directory, 'minimised.pdb')

        with open(self.output_coordinate_file, 'w+') as minimised_file:
            app.PDBFile.writeFile(simulation.topology, positions, minimised_file)

        logging.info('Energy minimised: ' + self.id)

        return self._get_output_dictionary()


@register_calculation_protocol()
class RunOpenMMSimulation(BaseProtocol):
    """Performs a molecular dynamics simulation in a given ensemble using
    an OpenMM backend.
    """
    class _Checkpoint:
        """A temporary checkpoint file which keeps track
        of the parts of the simulation state not stored in
        the checkpoint state xml file.
        """

        def __init__(self, output_frequency=-1, checkpoint_frequency=-1,
                     steps_per_iteration=-1, current_step_number=0):

            self.output_frequency = output_frequency
            self.checkpoint_frequency = checkpoint_frequency
            self.steps_per_iteration = steps_per_iteration
            self.current_step_number = current_step_number

        def __getstate__(self):
            return {
                'output_frequency': self.output_frequency,
                'checkpoint_frequency': self.checkpoint_frequency,
                'steps_per_iteration': self.steps_per_iteration,
                'current_step_number': self.current_step_number
            }

        def __setstate__(self, state):
            self.output_frequency = state['output_frequency']
            self.checkpoint_frequency = state['checkpoint_frequency']
            self.steps_per_iteration = state['steps_per_iteration']
            self.current_step_number = state['current_step_number']

    class _Simulation:
        """A fake simulation class to use with the
        openmm file reporters.
        """

        def __init__(self, integrator, topology, system, current_step):
            self.integrator = integrator
            self.topology = topology
            self.system = system
            self.currentStep = current_step

    steps_per_iteration = protocol_input(
        docstring='The number of steps to propogate the system by at '
                  'each iteration. The total number of steps performed '
                  'by this protocol will be `total_number_of_iterations * '
                  'steps_per_iteration`.',
        type_hint=int, merge_behavior=InequalityMergeBehaviour.LargestValue,
        default_value=1000000
    )
    total_number_of_iterations = protocol_input(
        docstring='The number of times to propogate the system forward by the '
                  '`steps_per_iteration` number of steps. The total number of '
                  'steps performed by this protocol will be `total_number_of_iterations * '
                  'steps_per_iteration`.',
        type_hint=int, merge_behavior=InequalityMergeBehaviour.LargestValue,
        default_value=1
    )

    output_frequency = protocol_input(
        docstring='The frequency (in number of steps) with which to write to the '
                  'output statistics and trajectory files.',
        type_hint=int,
        merge_behavior=InequalityMergeBehaviour.SmallestValue,
        default_value=3000
    )
    checkpoint_frequency = protocol_input(
        docstring='The frequency (in multiples of `output_frequency`) with which to '
                  'write to a checkpoint file, e.g. if `output_frequency=100` and '
                  '`checkpoint_frequency==2`, a checkpoint file would be saved every '
                  '200 steps.',
        type_hint=int,
        merge_behavior=InequalityMergeBehaviour.SmallestValue,
        optional=True,
        default_value=10
    )

    timestep = protocol_input(
        docstring='The timestep to evolve the system by at each step.',
        type_hint=unit.Quantity, merge_behavior=InequalityMergeBehaviour.SmallestValue,
        default_value=2.0 * unit.femtosecond
    )

    thermodynamic_state = protocol_input(
        docstring='The thermodynamic conditions to simulate under',
        type_hint=ThermodynamicState,
        default_value=UNDEFINED
    )
    ensemble = protocol_input(
        docstring='The thermodynamic ensemble to simulate in.',
        type_hint=Ensemble,
        default_value=Ensemble.NPT
    )

    thermostat_friction = protocol_input(
        docstring='The thermostat friction coefficient.',
        type_hint=unit.Quantity, merge_behavior=InequalityMergeBehaviour.SmallestValue,
        default_value=1.0 / unit.picoseconds
    )

    input_coordinate_file = protocol_input(
        docstring='The file path to the starting coordinates.',
        type_hint=str,
        default_value=UNDEFINED
    )
    system_path = protocol_input(
        docstring='A path to the XML system object which defines the forces present '
                  'in the system.',
        type_hint=str,
        default_value=UNDEFINED
    )

    enable_pbc = protocol_input(
        docstring='If true, periodic boundary conditions will be enabled.',
        type_hint=bool,
        default_value=True
    )

    allow_gpu_platforms = protocol_input(
        docstring='If true, OpenMM will be allowed to run using a GPU if available, '
                  'otherwise it will be constrained to only using CPUs.',
        type_hint=bool,
        default_value=True
    )
    high_precision = protocol_input(
        docstring='If true, OpenMM will be run using a platform with high precision '
                  'settings. This will be the Reference platform when only a CPU is '
                  'available, or double precision mode when a GPU is available.',
        type_hint=bool,
        default_value=False
    )

    output_coordinate_file = protocol_output(
        docstring='The file path to the coordinates of the final system configuration.',
        type_hint=str
    )
    trajectory_file_path = protocol_output(
        docstring='The file path to the trajectory sampled during the simulation.',
        type_hint=str
    )
    statistics_file_path = protocol_output(
        docstring='The file path to the statistics sampled during the simulation.',
        type_hint=str
    )

    def __init__(self, protocol_id):

        super().__init__(protocol_id)

        self._checkpoint_path = None
        self._state_path = None

        self._local_trajectory_path = None
        self._local_statistics_path = None

        self._context = None
        self._integrator = None

    def execute(self, directory, available_resources):

        # We handle most things in OMM units here.
        temperature = self.thermodynamic_state.temperature
        openmm_temperature = pint_quantity_to_openmm(temperature)

        pressure = None if self.ensemble == Ensemble.NVT else self.thermodynamic_state.pressure
        openmm_pressure = pint_quantity_to_openmm(pressure)

        if openmm_temperature is None:

            return PropertyEstimatorException(directory=directory,
                                              message='A temperature must be set to perform '
                                                      'a simulation in any ensemble')

        if Ensemble(self.ensemble) == Ensemble.NPT and openmm_pressure is None:

            return PropertyEstimatorException(directory=directory,
                                              message='A pressure must be set to perform an NPT simulation')

        if Ensemble(self.ensemble) == Ensemble.NPT and self.enable_pbc is False:

            return PropertyEstimatorException(directory=directory,
                                              message='PBC must be enabled when running in the NPT ensemble.')

        logging.info('Performing a simulation in the ' + str(self.ensemble) + ' ensemble: ' + self.id)

        # Set up the internal file paths
        self._checkpoint_path = os.path.join(directory, 'checkpoint.json')
        self._state_path = os.path.join(directory, 'checkpoint_state.xml')

        self._local_trajectory_path = os.path.join(directory, 'trajectory.dcd')
        self._local_statistics_path = os.path.join(directory, 'openmm_statistics.csv')

        # Set up the simulation objects.
        if self._context is None or self._integrator is None:

            self._context, self._integrator = self._setup_simulation_objects(openmm_temperature,
                                                                             openmm_pressure,
                                                                             available_resources)

        # Save a copy of the starting configuration if it doesn't already exist
        local_input_coordinate_path = os.path.join(directory, 'input.pdb')

        if not os.path.isfile(local_input_coordinate_path):

            input_pdb_file = app.PDBFile(self.input_coordinate_file)

            with open(local_input_coordinate_path, 'w+') as configuration_file:
                app.PDBFile.writeFile(input_pdb_file.topology, input_pdb_file.positions, configuration_file)

        # Run the simulation.
        result = self._simulate(directory, self._context, self._integrator)

        if isinstance(result, PropertyEstimatorException):
            return result

        # Set the output paths.
        self.trajectory_file_path = self._local_trajectory_path
        self.statistics_file_path = os.path.join(directory, 'statistics.csv')

        # Save out the final statistics in the property estimator format
        self._save_final_statistics(self.statistics_file_path, temperature, pressure)

        return self._get_output_dictionary()

    def _setup_simulation_objects(self, temperature, pressure, available_resources):
        """Initializes the objects needed to perform the simulation.
        This comprises of a context, and an integrator.

        Parameters
        ----------
        temperature: simtk.unit.Quantity
            The temperature to run the simulation at.
        pressure: simtk.unit.Quantity
            The pressure to run the simulation at.
        available_resources: ComputeResources
            The resources available to run on.

        Returns
        -------
        simtk.openmm.Context
            The created openmm context which takes advantage
            of the available compute resources.
        openmmtools.integrators.LangevinIntegrator
            The Langevin integrator which will propogate
            the simulation.
        """

        import openmmtools
        from simtk.openmm import XmlSerializer

        # Create a platform with the correct resources.
        if not self.allow_gpu_platforms:

            from propertyestimator.backends import ComputeResources
            available_resources = ComputeResources(available_resources.number_of_threads)

        platform = setup_platform_with_resources(available_resources, self.high_precision)

        # Load in the system object from the provided xml file.
        with open(self.system_path, 'r') as file:
            system = XmlSerializer.deserialize(file.read())

        # Disable the periodic boundary conditions if requested.
        if not self.enable_pbc:

            disable_pbc(system)
            pressure = None

        # Use the openmmtools ThermodynamicState object to help
        # set up a system which contains the correct barostat if
        # one should be present.
        openmm_state = openmmtools.states.ThermodynamicState(system=system,
                                                             temperature=temperature,
                                                             pressure=pressure)

        system = openmm_state.get_system(remove_thermostat=True)

        # Set up the integrator.
        thermostat_friction = pint_quantity_to_openmm(self.thermostat_friction)
        timestep = pint_quantity_to_openmm(self.timestep)

        integrator = openmmtools.integrators.LangevinIntegrator(temperature=temperature,
                                                                collision_rate=thermostat_friction,
                                                                timestep=timestep)

        # Create the simulation context.
        context = openmm.Context(system, integrator, platform)

        # Initialize the context with the correct positions etc.
        input_pdb_file = app.PDBFile(self.input_coordinate_file)

        if self.enable_pbc:

            # Optionally set up the box vectors.
            box_vectors = input_pdb_file.topology.getPeriodicBoxVectors()

            if box_vectors is None:

                raise ValueError('The input file must contain box vectors '
                                 'when running with PBC.')

            context.setPeriodicBoxVectors(*box_vectors)

        context.setPositions(input_pdb_file.positions)
        context.setVelocitiesToTemperature(temperature)

        return context, integrator

    def _write_checkpoint_file(self, current_step_number, context):
        """Writes a simulation checkpoint file to disk.

        Parameters
        ----------
        current_step_number: int
            The total number of steps which have been taken so
            far.
        context: simtk.openmm.Context
            The current OpenMM context.
        """

        # Write the current state to disk
        state = context.getState(getPositions=True,
                                 getEnergy=True,
                                 getVelocities=True,
                                 getForces=True,
                                 getParameters=True,
                                 enforcePeriodicBox=self.enable_pbc)

        with open(self._state_path, 'w') as file:
            file.write(openmm.XmlSerializer.serialize(state))

        checkpoint = self._Checkpoint(self.output_frequency, self.checkpoint_frequency,
                                      self.steps_per_iteration, current_step_number)

        with open(self._checkpoint_path, 'w') as file:
            json.dump(checkpoint, file, cls=TypedJSONEncoder)

    def _truncate_statistics_file(self, number_of_frames):
        """Truncates the statistics file to the specified number
        of frames.

        Parameters
        ----------
        number_of_frames: int
            The number of frames to truncate to.
        """
        with open(self._local_statistics_path) as file:

            header_line = file.readline()
            file_contents = re.sub('#.*\n', '', file.read())

            with io.StringIO(file_contents) as string_object:
                existing_statistics_array = pd.read_csv(string_object, index_col=False, header=None)

        statistics_length = len(existing_statistics_array)

        if statistics_length < number_of_frames:

            raise ValueError(f'The saved number of statistics frames ({statistics_length}) '
                             f'is less than expected ({number_of_frames}).')

        elif statistics_length == number_of_frames:
            return

        truncated_statistics_array = existing_statistics_array[0:number_of_frames]

        with open(self._local_statistics_path, 'w') as file:

            file.write(f'{header_line}')
            truncated_statistics_array.to_csv(file, index=False, header=False)

    def _truncate_trajectory_file(self, number_of_frames):
        """Truncates the trajectory file to the specified number
        of frames.

        Parameters
        ----------
        number_of_frames: int
            The number of frames to truncate to.
        """
        import mdtraj
        from mdtraj.formats.dcd import DCDTrajectoryFile
        from mdtraj.utils import in_units_of

        # Load in the required topology object.
        topology = mdtraj.load_topology(self.input_coordinate_file)

        # Parse the internal mdtraj distance unit. While private access is
        # undesirable, this is never publicly defined and I believe this
        # route to be preferable over hard coding this unit here.
        base_distance_unit = mdtraj.Trajectory._distance_unit

        # Get an accurate measurement of the length of the trajectory
        # without reading it into memory.
        trajectory_length = 0

        for chunk in mdtraj.iterload(self._local_trajectory_path, top=topology):
            trajectory_length += len(chunk)

        # Make sure there is at least the expected number of frames.
        if trajectory_length < number_of_frames:

            raise ValueError(f'The saved number of trajectory frames ({trajectory_length}) '
                             f'is less than expected ({number_of_frames}).')

        elif trajectory_length == number_of_frames:
            return

        # Truncate the trajectory by streaming one frame of the trajectory at
        # a time.
        temporary_trajectory_path = f'{self._local_trajectory_path}.tmp'

        with DCDTrajectoryFile(self._local_trajectory_path, 'r') as input_file:

            with DCDTrajectoryFile(temporary_trajectory_path, 'w') as output_file:

                for frame_index in range(0, number_of_frames):

                    frame = input_file.read_as_traj(topology, n_frames=1, stride=1)

                    output_file.write(
                        xyz=in_units_of(frame.xyz, base_distance_unit, output_file.distance_unit),
                        cell_lengths=in_units_of(frame.unitcell_lengths, base_distance_unit,
                                                 output_file.distance_unit),
                        cell_angles=frame.unitcell_angles[0]
                    )

        os.replace(temporary_trajectory_path, self._local_trajectory_path)

        # Do a sanity check to make sure the trajectory was successfully truncated.
        new_trajectory_length = 0

        for chunk in mdtraj.iterload(self._local_trajectory_path, top=self.input_coordinate_file):
            new_trajectory_length += len(chunk)

        if new_trajectory_length != number_of_frames:
            raise ValueError('The trajectory was incorrectly truncated.')

    def _resume_from_checkpoint(self, context):
        """Resumes the simulation from a checkpoint file.

        Parameters
        ----------
        context: simtk.openmm.Context
            The current OpenMM context.

        Returns
        -------
        int
            The current step number.
        """
        current_step_number = 0

        # Check whether the checkpoint files actually exists.
        if (not os.path.isfile(self._checkpoint_path) or
            not os.path.isfile(self._state_path)):

            logging.info('No checkpoint files were found.')
            return current_step_number

        if (not os.path.isfile(self._local_statistics_path) or
            not os.path.isfile(self._local_trajectory_path)):

            raise ValueError('Checkpoint files were correctly found, but the trajectory '
                             'or statistics files seem to be missing. This should not happen.')

        logging.info('Restoring the system state from checkpoint files.')

        # If they do, load the current state from disk.
        with open(self._state_path, 'r') as file:
            current_state = openmm.XmlSerializer.deserialize(file.read())

        with open(self._checkpoint_path, 'r') as file:
            checkpoint = json.load(file, cls=TypedJSONDecoder)

        if (self.output_frequency != checkpoint.output_frequency or
            self.checkpoint_frequency != checkpoint.checkpoint_frequency or
            self.steps_per_iteration != checkpoint.steps_per_iteration):

            raise ValueError('Neither the output frequency, the checkpoint '
                             'frequency, nor the steps per iteration can '
                             'currently be changed during the course of the '
                             'simulation. Only the number of iterations is '
                             'allowed to change.')

        # Make sure this simulation hasn't already finished.
        total_expected_number_of_steps = self.total_number_of_iterations * self.steps_per_iteration

        if checkpoint.current_step_number == total_expected_number_of_steps:
            return checkpoint.current_step_number

        context.setState(current_state)

        # Make sure that the number of frames in the trajectory /
        # statistics file correspond to the recorded number of steps.
        # This is to handle possible cases where only some of the files
        # have been written from the current step (i.e only the trajectory may
        # have been written to before this protocol gets unexpectedly killed.
        expected_number_of_frames = int(checkpoint.current_step_number / self.output_frequency)

        # Handle the truncation of the statistics file.
        self._truncate_statistics_file(expected_number_of_frames)

        # Handle the truncation of the trajectory file.
        self._truncate_trajectory_file(expected_number_of_frames)

        logging.info('System state restored from checkpoint files.')

        return checkpoint.current_step_number

    def _save_final_statistics(self, path, temperature, pressure):
        """Converts the openmm statistic csv file into a propertyestimator
        StatisticsArray csv file, making sure to fill in any missing entries.

        Parameters
        ----------
        path: str
            The path to save the statistics to.
        temperature: unit.Quantity
            The temperature that the simulation is being run at.
        pressure: unit.Quantity
            The pressure that the simulation is being run at.
        """
        statistics = StatisticsArray.from_openmm_csv(self._local_statistics_path, pressure)

        reduced_potentials = statistics[ObservableType.PotentialEnergy] / unit.avogadro_number

        if pressure is not None:

            pv_terms = pressure * statistics[ObservableType.Volume]
            reduced_potentials += pv_terms

        beta = 1.0 / (unit.boltzmann_constant * temperature)
        statistics[ObservableType.ReducedPotential] = (beta * reduced_potentials).to(unit.dimensionless)

        statistics.to_pandas_csv(path)

    def _simulate(self, directory, context, integrator):
        """Performs the simulation using a given context
        and integrator.

        Parameters
        ----------
        directory: str
            The directory the trajectory is being run in.
        context: simtk.openmm.Context
            The OpenMM context to run with.
        integrator: simtk.openmm.Integrator
            The integrator to evolve the simulation with.
        """

        # Define how many steps should be taken.
        total_number_of_steps = self.total_number_of_iterations * self.steps_per_iteration

        # Try to load the current state from any available checkpoint information
        current_step = self._resume_from_checkpoint(context)

        if current_step == total_number_of_steps:
            return None

        # Build the reporters which we will use to report the state
        # of the simulation.
        append_trajectory = os.path.isfile(self._local_trajectory_path)
        dcd_reporter = app.DCDReporter(self._local_trajectory_path, 0, append_trajectory)

        statistics_file = open(self._local_statistics_path, 'a+')

        statistics_reporter = app.StateDataReporter(statistics_file, 0,
                                                    step=True,
                                                    potentialEnergy=True,
                                                    kineticEnergy=True,
                                                    totalEnergy=True,
                                                    temperature=True,
                                                    volume=True,
                                                    density=True)

        # Create the object which will transfer simulation output to the
        # reporters.
        topology = app.PDBFile(self.input_coordinate_file).topology

        with open(self.system_path, 'r') as file:
            system = openmm.XmlSerializer.deserialize(file.read())

        simulation = self._Simulation(integrator, topology, system, current_step)

        # Perform the simulation.
        checkpoint_counter = 0

        try:

            while current_step < total_number_of_steps:

                steps_to_take = min(self.output_frequency, total_number_of_steps - current_step)
                integrator.step(steps_to_take)

                current_step += steps_to_take

                state = context.getState(getPositions=True,
                                         getEnergy=True,
                                         getVelocities=False,
                                         getForces=False,
                                         getParameters=False,
                                         enforcePeriodicBox=self.enable_pbc)

                simulation.currentStep = current_step

                # Write out the current state using the reporters.
                dcd_reporter.report(simulation, state)
                statistics_reporter.report(simulation, state)

<<<<<<< HEAD
        # Create a checkpoint file.
        state = context.getState(getPositions=True,
                                 getEnergy=True,
                                 getVelocities=False,
                                 getForces=False,
                                 getParameters=False,
                                 enforcePeriodicBox=self.enable_pbc)

        state_xml = openmm.XmlSerializer.serialize(state)

        with open(self._checkpoint_path, 'w') as file:
            file.write(state_xml)

        # Move the trajectory and statistics files to their
        # final location.
        os.replace(self._temporary_trajectory_path, self.trajectory_file_path)
=======
                if checkpoint_counter >= self.checkpoint_frequency:
                    # Save to the checkpoint file if needed.
                    self._write_checkpoint_file(current_step, context)
                    checkpoint_counter = 0
>>>>>>> 7366c28c

                checkpoint_counter += 1

        except Exception as e:

            formatted_exception = f'{traceback.format_exception(None, e, e.__traceback__)}'

            return PropertyEstimatorException(directory=directory,
                                              message=f'The simulation failed unexpectedly: '
                                                      f'{formatted_exception}')

        # Save out the final positions.
        self._write_checkpoint_file(current_step, context)

        final_state = context.getState(getPositions=True)

        positions = final_state.getPositions()
        topology.setPeriodicBoxVectors(final_state.getPeriodicBoxVectors())

        self.output_coordinate_file = os.path.join(directory, 'output.pdb')

        with open(self.output_coordinate_file, 'w+') as configuration_file:
            app.PDBFile.writeFile(topology, positions, configuration_file)

        logging.info(f'Simulation performed in the {str(self.ensemble)} ensemble: {self._id}')
        return None<|MERGE_RESOLUTION|>--- conflicted
+++ resolved
@@ -8,13 +8,9 @@
 import re
 import traceback
 
-<<<<<<< HEAD
-import numpy as np
-=======
 import pandas as pd
 from simtk import openmm, unit as simtk_unit
 from simtk.openmm import app
->>>>>>> 7366c28c
 
 from propertyestimator import unit
 from propertyestimator.thermodynamics import ThermodynamicState, Ensemble
@@ -728,29 +724,10 @@
                 dcd_reporter.report(simulation, state)
                 statistics_reporter.report(simulation, state)
 
-<<<<<<< HEAD
-        # Create a checkpoint file.
-        state = context.getState(getPositions=True,
-                                 getEnergy=True,
-                                 getVelocities=False,
-                                 getForces=False,
-                                 getParameters=False,
-                                 enforcePeriodicBox=self.enable_pbc)
-
-        state_xml = openmm.XmlSerializer.serialize(state)
-
-        with open(self._checkpoint_path, 'w') as file:
-            file.write(state_xml)
-
-        # Move the trajectory and statistics files to their
-        # final location.
-        os.replace(self._temporary_trajectory_path, self.trajectory_file_path)
-=======
                 if checkpoint_counter >= self.checkpoint_frequency:
                     # Save to the checkpoint file if needed.
                     self._write_checkpoint_file(current_step, context)
                     checkpoint_counter = 0
->>>>>>> 7366c28c
 
                 checkpoint_counter += 1
 
