--- conflicted
+++ resolved
@@ -2,34 +2,19 @@
 A collection of protocols for running molecular simulations.
 """
 import logging
-<<<<<<< HEAD
-from os import path
-
-=======
 import os
-import shutil
-import threading
-import traceback
-from enum import Enum
 
 import numpy as np
-import yaml
->>>>>>> 0db2bc6e
-from simtk import unit, openmm
-from simtk.openmm import app
-
 from propertyestimator.thermodynamics import ThermodynamicState, Ensemble
 from propertyestimator.utils.exceptions import PropertyEstimatorException
 from propertyestimator.utils.openmm import setup_platform_with_resources
-from propertyestimator.utils.quantities import EstimatedQuantity
 from propertyestimator.utils.statistics import StatisticsArray, ObservableType
-<<<<<<< HEAD
-=======
-from propertyestimator.utils.utils import temporarily_change_directory, safe_unlink
->>>>>>> 0db2bc6e
+from propertyestimator.utils.utils import safe_unlink
 from propertyestimator.workflow.decorators import protocol_input, protocol_output, MergeBehaviour
 from propertyestimator.workflow.plugins import register_calculation_protocol
 from propertyestimator.workflow.protocols import BaseProtocol
+from simtk import unit, openmm
+from simtk.openmm import app
 
 
 @register_calculation_protocol()
@@ -583,9 +568,6 @@
             concatenated_statistics = StatisticsArray.join(existing_statistics,
                                                            current_statistics)
 
-<<<<<<< HEAD
-        return simulation
-=======
             concatenated_statistics.to_pandas_csv(self._statistics_file_path)
 
         # Save out the final positions.
@@ -599,514 +581,4 @@
             app.PDBFile.writeFile(topology,positions, configuration_file)
 
         logging.info(f'Simulation performed in the {str(self._ensemble)} ensemble: {self._id}')
-        return self._get_output_dictionary()
-
-
-@register_calculation_protocol()
-class BaseYankProtocol(BaseProtocol):
-    """An abstract base class for protocols which will performs a set of alchemical
-    free energy simulations using the YANK framework.
-
-    Protocols which inherit from this base must implement the abstract `_get_yank_options`
-    methods.
-    """
-
-    @protocol_input(ThermodynamicState)
-    def thermodynamic_state(self):
-        """The state at which to run the calculations."""
-        pass
-
-    @protocol_input(int, merge_behavior=MergeBehaviour.GreatestValue)
-    def number_of_iterations(self):
-        """The number of YANK iterations to perform."""
-        pass
-
-    @protocol_input(int, merge_behavior=MergeBehaviour.GreatestValue)
-    def steps_per_iteration(self):
-        """The number of steps per YANK iteration to perform."""
-        pass
-
-    @protocol_input(int, merge_behavior=MergeBehaviour.SmallestValue)
-    def checkpoint_interval(self):
-        """The number of iterations between saving YANK checkpoint files."""
-        pass
-
-    @protocol_input(unit.Quantity, merge_behavior=MergeBehaviour.SmallestValue)
-    def timestep(self):
-        """The length of the timestep to take."""
-        pass
-
-    @protocol_input(str)
-    def force_field_path(self):
-        """The path to the force field to use for the calculations"""
-        pass
-
-    @protocol_input(bool)
-    def verbose(self):
-        """Controls whether or not to run YANK at high verbosity."""
-        pass
-
-    @protocol_output(EstimatedQuantity)
-    def estimated_free_energy(self):
-        """The estimated free energy value and its uncertainty returned
-        by YANK."""
-        pass
-
-    def __init__(self, protocol_id):
-        """Constructs a new BaseYankProtocol object."""
-
-        super().__init__(protocol_id)
-
-        self._thermodynamic_state = None
-        self._timestep = 2 * unit.femtosecond
-
-        self._number_of_iterations = 1
-
-        self._steps_per_iteration = 500
-        self._checkpoint_interval = 50
-
-        self._force_field_path = None
-
-        self._verbose = False
-
-        self._estimated_free_energy = None
-
-    def _get_options_dictionary(self, available_resources):
-        """Returns a dictionary of options which will be serialized
-        to a yaml file and passed to YANK.
-
-        Parameters
-        ----------
-        available_resources: ComputeResources
-            The resources available to execute on.
-
-        Returns
-        -------
-        dict of str and Any
-            A yaml compatible dictionary of YANK options.
-        """
-
-        from openforcefield.utils import quantity_to_string
-
-        platform_name = 'CPU'
-
-        if available_resources.number_of_gpus > 0:
-
-            # A platform which runs on GPUs has been requested.
-            from propertyestimator.backends import ComputeResources
-            toolkit_enum = ComputeResources.GPUToolkit(available_resources.preferred_gpu_toolkit)
-
-            # A platform which runs on GPUs has been requested.
-            platform_name = 'CUDA' if toolkit_enum == ComputeResources.GPUToolkit.CUDA else \
-                                                      ComputeResources.GPUToolkit.OpenCL
-
-        return {
-            'verbose': self._verbose,
-            'output_dir': '.',
-
-            'temperature': quantity_to_string(self._thermodynamic_state.temperature),
-            'pressure': quantity_to_string(self._thermodynamic_state.pressure),
-
-            'minimize': True,
-
-            'default_number_of_iterations': self._number_of_iterations,
-            'default_nsteps_per_iteration': self._steps_per_iteration,
-            'checkpoint_interval': self._checkpoint_interval,
-
-            'default_timestep': quantity_to_string(self._timestep),
-
-            'annihilate_electrostatics': True,
-            'annihilate_sterics': False,
-
-            'platform': platform_name
-        }
-
-    def _get_solvent_dictionary(self):
-        """Returns a dictionary of the solvent which will be serialized
-        to a yaml file and passed to YANK. In most cases, this should
-        just be passing force field settings over, such as PME settings.
-
-        Returns
-        -------
-        dict of str and Any
-            A yaml compatible dictionary of YANK solvents.
-        """
-        from openforcefield.typing.engines.smirnoff.forcefield import ForceField
-        force_field = ForceField(self._force_field_path)
-
-        charge_method = force_field.get_parameter_handler('Electrostatics').method
-
-        if charge_method.lower() != 'pme':
-            raise ValueError('Currently only PME electrostatics are supported.')
-
-        return {'default': {
-            'nonbonded_method': charge_method,
-        }}
-
-    def _get_system_dictionary(self):
-        """Returns a dictionary of the system which will be serialized
-        to a yaml file and passed to YANK. Only a single system may be
-        specified.
-
-        Returns
-        -------
-        dict of str and Any
-            A yaml compatible dictionary of YANK systems.
-        """
-        raise NotImplementedError()
-
-    def _get_protocol_dictionary(self):
-        """Returns a dictionary of the protocol which will be serialized
-        to a yaml file and passed to YANK. Only a single protocol may be
-        specified.
-
-        Returns
-        -------
-        dict of str and Any
-            A yaml compatible dictionary of a YANK protocol.
-        """
-        raise NotImplementedError()
-
-    def _get_experiments_dictionary(self):
-        """Returns a dictionary of the experiments which will be serialized
-        to a yaml file and passed to YANK. Only a single experiment may be
-        specified.
-
-        Returns
-        -------
-        dict of str and Any
-            A yaml compatible dictionary of a YANK experiment.
-        """
-
-        system_dictionary = self._get_system_dictionary()
-        system_key = next(iter(system_dictionary))
-
-        protocol_dictionary = self._get_protocol_dictionary()
-        protocol_key = next(iter(protocol_dictionary))
-
-        return {
-            'system': system_key,
-            'protocol': protocol_key
-        }
-
-    def _get_full_input_dictionary(self, available_resources):
-        """Returns a dictionary of the full YANK inputs which will be serialized
-        to a yaml file and passed to YANK
-
-        Parameters
-        ----------
-        available_resources: ComputeResources
-            The resources available to execute on.
-
-        Returns
-        -------
-        dict of str and Any
-            A yaml compatible dictionary of a YANK input file.
-        """
-
-        return {
-            'options': self._get_options_dictionary(available_resources),
-
-            'solvents': self._get_solvent_dictionary(),
-
-            'systems': self._get_system_dictionary(),
-            'protocols': self._get_protocol_dictionary(),
-
-            'experiments': self._get_experiments_dictionary()
-        }
-
-    @staticmethod
-    def _extract_trajectory(checkpoint_path, output_trajectory_path):
-        """Extracts the stored trajectory of the 'initial' state from a
-        yank `.nc` checkpoint file and stores it to disk as a `.dcd` file.
-
-        Parameters
-        ----------
-        checkpoint_path: str
-            The path to the yank `.nc` file
-        output_trajectory_path: str
-            The path to store the extracted trajectory at.
-        """
-
-        from yank.analyze import extract_trajectory
-
-        mdtraj_trajectory = extract_trajectory(checkpoint_path, state_index=0, image_molecules=True)
-        mdtraj_trajectory.save_dcd(output_trajectory_path)
-
-    @staticmethod
-    def _run_yank(directory, available_resources):
-        """Runs YANK within the specified directory which contains a `yank.yaml`
-        input file.
-
-        Parameters
-        ----------
-        directory: str
-            The directory within which to run yank.
-
-        Returns
-        -------
-        simtk.unit.Quantity
-            The free energy returned by yank.
-        simtk.unit.Quantity
-            The uncertainty in the free energy returned by yank.
-        """
-
-        from yank.experiment import ExperimentBuilder
-        from yank.analyze import ExperimentAnalyzer
-
-        with temporarily_change_directory(directory):
-
-            # Set the default properties on the desired platform
-            # before calling into yank.
-            setup_platform_with_resources(available_resources)
-
-            exp_builder = ExperimentBuilder('yank.yaml')
-            exp_builder.run_experiments()
-
-            analyzer = ExperimentAnalyzer('experiments')
-            output = analyzer.auto_analyze()
-
-            free_energy = output['free_energy']['free_energy_diff_unit']
-            free_energy_uncertainty = output['free_energy']['free_energy_diff_error_unit']
-
-        return free_energy, free_energy_uncertainty
-
-    @staticmethod
-    def _run_yank_as_process(queue, directory, available_resources):
-        """A wrapper around the `_run_yank` method which takes
-        a `multiprocessing.Queue` as input, thereby allowing it
-        to be launched from a separate process and still return
-        it's output back to the main process.
-
-        Parameters
-        ----------
-        queue: multiprocessing.Queue
-            The queue object which will communicate with the
-            launched process.
-        directory: str
-            The directory within which to run yank.
-
-        Returns
-        -------
-        simtk.unit.Quantity
-            The free energy returned by yank.
-        simtk.unit.Quantity
-            The uncertainty in the free energy returned by yank.
-        str, optional
-            The stringified errors which occurred on the other process,
-            or `None` if no exceptions were raised.
-        """
-
-        free_energy = None
-        free_energy_uncertainty = None
-
-        error = None
-
-        try:
-            free_energy, free_energy_uncertainty = BaseYankProtocol._run_yank(directory, available_resources)
-        except Exception as e:
-            error = traceback.format_exception(None, e, e.__traceback__)
-
-        queue.put((free_energy, free_energy_uncertainty, error))
-
-    def execute(self, directory, available_resources):
-
-        yaml_filename = os.path.join(directory, 'yank.yaml')
-
-        # Create the yank yaml input file from a dictionary of options.
-        with open(yaml_filename, 'w') as file:
-            yaml.dump(self._get_full_input_dictionary(available_resources), file)
-
-        # Yank is not safe to be called from anything other than the main thread.
-        # If the current thread is not detected as the main one, then yank should
-        # be spun up in a new process which should itself be safe to run yank in.
-        if threading.current_thread() is threading.main_thread():
-            logging.info('Launching YANK in the main thread.')
-            free_energy, free_energy_uncertainty = self._run_yank(directory, available_resources)
-        else:
-
-            from multiprocessing import Process, Queue
-
-            logging.info('Launching YANK in a new process.')
-
-            # Create a queue to pass the results back to the main process.
-            queue = Queue()
-            # Create the process within which yank will run.
-            process = Process(target=BaseYankProtocol._run_yank_as_process, args=[queue, directory,
-                                                                                  available_resources])
-
-            # Start the process and gather back the output.
-            process.start()
-            free_energy, free_energy_uncertainty, error = queue.get()
-            process.join()
-
-            if error is not None:
-                return PropertyEstimatorException(directory, error)
-
-        self._estimated_free_energy = EstimatedQuantity(free_energy,
-                                                        free_energy_uncertainty,
-                                                        self._id)
-
-        return self._get_output_dictionary()
-
-
-@register_calculation_protocol()
-class LigandReceptorYankProtocol(BaseYankProtocol):
-    """An abstract base class for protocols which will performs a set of
-    alchemical free energy simulations using the YANK framework.
-
-    Protocols which inherit from this base must implement the abstract
-    `_get_*_dictionary` methods.
-    """
-
-    class RestraintType(Enum):
-        """The types of ligand restraints available within yank.
-        """
-        Harmonic = 'Harmonic'
-        FlatBottom = 'FlatBottom'
-
-    @protocol_input(str)
-    def ligand_residue_name(self):
-        """The residue name of the ligand."""
-        pass
-
-    @protocol_input(str)
-    def receptor_residue_name(self):
-        """The residue name of the receptor."""
-        pass
-
-    @protocol_input(str)
-    def solvated_ligand_coordinates(self):
-        """The file path to the solvated ligand coordinates."""
-        pass
-
-    @protocol_input(str)
-    def solvated_ligand_system(self):
-        """The file path to the solvated ligand system object."""
-        pass
-
-    @protocol_input(str)
-    def solvated_complex_coordinates(self):
-        """The file path to the solvated complex coordinates."""
-        pass
-
-    @protocol_input(str)
-    def solvated_complex_system(self):
-        """The file path to the solvated complex system object."""
-        pass
-
-    @protocol_input(bool)
-    def apply_restraints(self):
-        """Determines whether the ligand should be explicitly restrained to
-        the receptor in order to stop the ligand from temporarily unbinding.
-        """
-        pass
-
-    @protocol_input(RestraintType)
-    def restraint_type(self):
-        """The type of ligand restraint applied, provided that `apply_restraints`
-        is `True`"""
-        pass
-
-    @protocol_output(str)
-    def solvated_ligand_trajectory_path(self):
-        """The file path to the generated ligand trajectory."""
-        pass
-
-    @protocol_output(str)
-    def solvated_complex_trajectory_path(self):
-        """The file path to the generated ligand trajectory."""
-        pass
-
-    def __init__(self, protocol_id):
-        """Constructs a new LigandReceptorYankProtocol object."""
-
-        super().__init__(protocol_id)
-
-        self._ligand_residue_name = None
-        self._receptor_residue_name = None
-
-        self._solvated_ligand_coordinates = None
-        self._solvated_ligand_system = None
-
-        self._solvated_complex_coordinates = None
-        self._solvated_complex_system = None
-
-        self._local_ligand_coordinates = 'ligand.pdb'
-        self._local_ligand_system = 'ligand.xml'
-
-        self._local_complex_coordinates = 'complex.pdb'
-        self._local_complex_system = 'complex.xml'
-
-        self._solvated_ligand_trajectory_path = None
-        self._solvated_complex_trajectory_path = None
-
-        self._apply_restraints = True
-        self._restraint_type = LigandReceptorYankProtocol.RestraintType.Harmonic
-
-    def _get_system_dictionary(self):
-
-        solvent_dictionary = self._get_solvent_dictionary()
-        solvent_key = next(iter(solvent_dictionary))
-
-        host_guest_dictionary = {
-            'phase1_path': [self._local_complex_system, self._local_complex_coordinates],
-            'phase2_path': [self._local_ligand_system, self._local_ligand_coordinates],
-
-            'ligand_dsl': f'resname {self._ligand_residue_name}',
-            'solvent': solvent_key
-        }
-
-        return {'host-guest': host_guest_dictionary}
-
-    def _get_protocol_dictionary(self):
-
-        absolute_binding_dictionary = {
-            'complex': {'alchemical_path': 'auto'},
-            'solvent': {'alchemical_path': 'auto'}
-        }
-
-        return {'absolute_binding_dictionary': absolute_binding_dictionary}
-
-    def _get_experiments_dictionary(self):
-
-        experiments_dictionary = super(LigandReceptorYankProtocol, self)._get_experiments_dictionary()
-
-        if self._apply_restraints:
-
-            experiments_dictionary['restraint'] = {
-                'restrained_ligand_atoms': f'(resname {self._ligand_residue_name}) and (mass > 1.5)',
-                'restrained_receptor_atoms': f'(resname {self._receptor_residue_name}) and (mass > 1.5)',
-
-                'type': self._restraint_type.value
-            }
-
-        return experiments_dictionary
-
-    def execute(self, directory, available_resources):
-
-        # Because of quirks in where Yank looks files while doing temporary
-        # directory changes, we need to copy the coordinate files locally so
-        # they are correctly found.
-        shutil.copyfile(self._solvated_ligand_coordinates, os.path.join(directory, self._local_ligand_coordinates))
-        shutil.copyfile(self._solvated_ligand_system, os.path.join(directory, self._local_ligand_system))
-
-        shutil.copyfile(self._solvated_complex_coordinates, os.path.join(directory, self._local_complex_coordinates))
-        shutil.copyfile(self._solvated_complex_system, os.path.join(directory, self._local_complex_system))
-
-        result = super(LigandReceptorYankProtocol, self).execute(directory, available_resources)
-
-        if isinstance(result, PropertyEstimatorException):
-            return result
-
-        ligand_yank_path = os.path.join(directory, 'experiments', 'solvent.nc')
-        complex_yank_path = os.path.join(directory, 'experiments', 'complex.nc')
-
-        self._solvated_ligand_trajectory_path = os.path.join(directory, 'ligand.dcd')
-        self._solvated_complex_trajectory_path = os.path.join(directory, 'complex.dcd')
-
-        self._extract_trajectory(ligand_yank_path, self._solvated_ligand_trajectory_path)
-        self._extract_trajectory(complex_yank_path, self._solvated_complex_trajectory_path)
-
-        return self._get_output_dictionary()
->>>>>>> 0db2bc6e
+        return self._get_output_dictionary()