--- conflicted
+++ resolved
@@ -13,17 +13,10 @@
 
 def test_statistics_object():
 
-<<<<<<< HEAD
-    statistics_object = StatisticsArray.from_openmm_csv(get_data_filename('properties/stats_openmm.csv'),
+    statistics_object = StatisticsArray.from_openmm_csv(get_data_filename('test/statistics/stats_openmm.csv'),
                                                         1*unit.atmosphere)
 
     statistics_object.to_pandas_csv('stats_pandas.csv')
-=======
-    statistics_object = StatisticsArray.from_openmm_csv(
-        get_data_filename('test/statistics/stats_openmm.csv'), 1*unit.atmosphere)
-
-    statistics_object.save_as_pandas_csv('stats_pandas.csv')
->>>>>>> eda13917
 
     statistics_object = StatisticsArray.from_pandas_csv('stats_pandas.csv')
     assert statistics_object is not None
