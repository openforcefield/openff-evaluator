--- conflicted
+++ resolved
@@ -135,11 +135,8 @@
     thermodynamic_state = ThermodynamicState(298 * unit.kelvin, 1 * unit.atmosphere)
 
     with tempfile.TemporaryDirectory() as temporary_directory:
-<<<<<<< HEAD
-=======
 
         force_field_source = build_tip3p_smirnoff_force_field()
->>>>>>> f72eec8a
         force_field_path = path.join(temporary_directory, 'ff.offxml')
 
         with open(force_field_path, 'w') as file:
@@ -378,7 +375,6 @@
         assert solvated_pdb.topology.getNumResidues() == 10
 
 
-<<<<<<< HEAD
 def test_add_binding_free_energies_protocol():
     """Tests adding together two binding free energies. """
 
@@ -493,7 +489,8 @@
     assert sum_protocol.result.value.magnitude == pytest.approx(-4.0, abs=0.1)
     assert sum_protocol.result.uncertainty.magnitude == pytest.approx(2.0, abs=0.1)
     assert sum_protocol.result.value.units == unit.kilocalorie / unit.mole
-=======
+
+
 @pytest.mark.parametrize('charge_backend', [BuildTLeapSystem.ChargeBackend.OpenEye,
                                             BuildTLeapSystem.ChargeBackend.AmberTools])
 def test_topology_mol_to_mol2(charge_backend):
@@ -557,5 +554,4 @@
             assert float(first_atom_line[2]) != 0.
             assert float(first_atom_line[3]) != 0.
             assert float(first_atom_line[4]) != 0.
-            assert float(first_atom_line[8]) != 0.
->>>>>>> f72eec8a
+            assert float(first_atom_line[8]) != 0.