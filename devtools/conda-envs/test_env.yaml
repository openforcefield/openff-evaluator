name: evaluator-test-env
channels:
  - jaimergp/label/unsupported-cudatoolkit-shim
  - conda-forge
dependencies:
    # Base depends
  - python
  - pip

    # Testing and development
  - pytest
  - pytest-cov
  - pytest-randomly
  - nbval
  - requests-mock # For testing http requests.
<<<<<<< HEAD
  - smirnoff-plugins =2023
=======
  # smirnoff-plugins =0.0.3
>>>>>>> ce446555
  - foyer

    # Shims
  - pint =0.20.1

    # Standard dependencies
  - openff-toolkit >=0.14.3
  - openmm
  - pymbar
  - dask >=2.7.0
  - distributed >=2.7.0
  - dask-jobqueue >=0.8.0
  - uncertainties
  - openmmtools
  - pyyaml
  - requests
  - python-dateutil
  - pydantic <2.0.0a0
  - paprika
  - taproom
  - dataclasses
  - pandas =1

  - pip:
    - git+https://github.com/openforcefield/openff-interchange.git@fix-694<|MERGE_RESOLUTION|>--- conflicted
+++ resolved
@@ -13,11 +13,7 @@
   - pytest-randomly
   - nbval
   - requests-mock # For testing http requests.
-<<<<<<< HEAD
   - smirnoff-plugins =2023
-=======
-  # smirnoff-plugins =0.0.3
->>>>>>> ce446555
   - foyer
 
     # Shims
