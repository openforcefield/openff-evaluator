name: test
channels:
  - conda-forge
  - omnia
  - openeye
  - ambermd
dependencies:
    # Base depends
  - python
  - pip

    # Testing and development
  - pytest
  - pytest-cov
  - codecov

    # Commercial
  - openeye-toolkits

    # Standard dependencies
  - ambertools ==19.0
  - openforcefield ==0.4.0
  - smirnoff99frosst
  - numpy
  - pandas
  - openmm
  - pint
  - packmol
  - pymbar
  - mdtraj
  - dask >=2.6.0
  - distributed >=2.6.0
  - dask-jobqueue >=0.7.0
  - tornado
  - coverage >=4.4
  - uncertainties
<<<<<<< HEAD
  - openmmtools >=0.18.2
  - yank
=======
  - openmmtools
  - yank >=0.24.1
>>>>>>> 9a67cb61
  - pyyaml
  - requests
  - requests-mock # For testing http requests.
  - paprika<|MERGE_RESOLUTION|>--- conflicted
+++ resolved
@@ -34,13 +34,8 @@
   - tornado
   - coverage >=4.4
   - uncertainties
-<<<<<<< HEAD
   - openmmtools >=0.18.2
-  - yank
-=======
-  - openmmtools
   - yank >=0.24.1
->>>>>>> 9a67cb61
   - pyyaml
   - requests
   - requests-mock # For testing http requests.
