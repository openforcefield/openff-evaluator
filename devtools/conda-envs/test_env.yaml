name: evaluator-test-env
channels:
  - conda-forge
dependencies:
    # Base depends
  - python
  - pip

    # Testing and development
  - pytest
  - pytest-cov
  - pytest-xdist
  - pytest-randomly
  - nbval
  - requests-mock # For testing http requests.
  - foyer

    # Shim
  - pint >=0.21,<0.25

    # Standard dependencies
  - openff-toolkit >=0.14.3
  - openmm
  - pymbar
  - dask >=2.7.0
  - distributed >=2.7.0
  - dask-jobqueue >=0.8.0
  - uncertainties
  - openmmtools
  - pyyaml
  - requests
  - python-dateutil
<<<<<<< HEAD
  - pydantic >=1.10.17,<3
  - paprika
=======
  - pydantic
>>>>>>> 71980f6c
  - taproom
  - dataclasses
  - pandas =1<|MERGE_RESOLUTION|>--- conflicted
+++ resolved
@@ -30,12 +30,7 @@
   - pyyaml
   - requests
   - python-dateutil
-<<<<<<< HEAD
   - pydantic >=1.10.17,<3
-  - paprika
-=======
-  - pydantic
->>>>>>> 71980f6c
   - taproom
   - dataclasses
   - pandas =1