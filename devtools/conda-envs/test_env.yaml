name: evaluator-test-env
channels:
  - jaimergp/label/unsupported-cudatoolkit-shim
  - conda-forge
dependencies:
    # Base depends
  - python
  - pip

    # Testing and development
  - pytest
  - pytest-cov
  - pytest-xdist
  - nbval
  - requests-mock # For testing http requests.
<<<<<<< HEAD
=======
  # smirnoff-plugins =0.0.3
>>>>>>> 42832c0c
  - coverage >=4.4

    # Shims
  - pint =0.20.1

    # Standard dependencies
  - openff-toolkit >=0.11.0
  - openmm
  - pymbar
  - dask >=2.7.0
  - distributed >=2.7.0
  - dask-jobqueue >=0.8.0
  - uncertainties
<<<<<<< HEAD
  - openmmtools
=======
  - openmmtools =0.21.5
  - yank >=0.25.2
>>>>>>> 42832c0c
  - pyyaml
  - requests
  - python-dateutil
  - pydantic <2.0.0a0
  - paprika
  - taproom
  - dataclasses
  - pandas =1<|MERGE_RESOLUTION|>--- conflicted
+++ resolved
@@ -13,10 +13,7 @@
   - pytest-xdist
   - nbval
   - requests-mock # For testing http requests.
-<<<<<<< HEAD
-=======
   # smirnoff-plugins =0.0.3
->>>>>>> 42832c0c
   - coverage >=4.4
 
     # Shims
@@ -30,12 +27,7 @@
   - distributed >=2.7.0
   - dask-jobqueue >=0.8.0
   - uncertainties
-<<<<<<< HEAD
   - openmmtools
-=======
-  - openmmtools =0.21.5
-  - yank >=0.25.2
->>>>>>> 42832c0c
   - pyyaml
   - requests
   - python-dateutil
