name: evaluator-test-env
channels:
  - jaimergp/label/unsupported-cudatoolkit-shim
  - conda-forge
dependencies:
    # Base depends
  - python
  - pip

    # Testing and development
  - pytest
  - pytest-cov
  - pytest-xdist
  - pytest-randomly
  - nbval
  - requests-mock # For testing http requests.
<<<<<<< HEAD
  - smirnoff-plugins =2023
  - foyer
=======
  # smirnoff-plugins =0.0.3
  # Add back when MoSDeF supports pydantic v2
  # foyer
>>>>>>> 4fe5b81d

    # Shims
  - pint =0.20.1

    # Standard dependencies
  - openff-toolkit >=0.14.3
  - openmm
  - pymbar
  - dask >=2.7.0
  - distributed >=2.7.0
  - dask-jobqueue >=0.8.0
  - uncertainties
  - openmmtools
  - pyyaml
  - requests
  - python-dateutil
  - pydantic
  - paprika
  - taproom
  - dataclasses
  - pandas =2<|MERGE_RESOLUTION|>--- conflicted
+++ resolved
@@ -14,14 +14,9 @@
   - pytest-randomly
   - nbval
   - requests-mock # For testing http requests.
-<<<<<<< HEAD
   - smirnoff-plugins =2023
+  # This is probably breaking tests, MoSDeF stack doesn't yet work with Pydantic v2
   - foyer
-=======
-  # smirnoff-plugins =0.0.3
-  # Add back when MoSDeF supports pydantic v2
-  # foyer
->>>>>>> 4fe5b81d
 
     # Shims
   - pint =0.20.1
