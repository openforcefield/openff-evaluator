--- conflicted
+++ resolved
@@ -13,12 +13,7 @@
   - pytest-randomly
   - nbval
   - requests-mock # For testing http requests.
-<<<<<<< HEAD
-  - smirnoff-plugins >=0.0.4
-=======
-  # smirnoff-plugins =0.0.3
->>>>>>> 2fd51633
-  - coverage >=4.4
+  - smirnoff-plugins =2023
   - foyer
 
     # Shims
