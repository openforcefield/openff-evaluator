name: evaluator-test-env
channels:
  - jaimergp/label/unsupported-cudatoolkit-shim
  - conda-forge
dependencies:
    # Base depends
  - python
  - pip

    # Testing and development
  - pytest
  - pytest-cov
  - pytest-xdist
  - nbval
  - requests-mock # For testing http requests.
<<<<<<< HEAD
=======
  # smirnoff-plugins =0.0.3
>>>>>>> b794d12d
  - coverage >=4.4

    # Shims
  - pint =0.20.1

    # Standard dependencies
  - openff-toolkit >=0.11.0
  - openmm
  - pymbar
  - dask >=2.7.0
  - distributed >=2.7.0
  - dask-jobqueue >=0.8.0
  - uncertainties
  - openmmtools
  - pyyaml
  - requests
  - python-dateutil
  - pydantic <2.0.0a0
  - paprika
  - taproom
  - dataclasses
  - pandas =1<|MERGE_RESOLUTION|>--- conflicted
+++ resolved
@@ -13,10 +13,7 @@
   - pytest-xdist
   - nbval
   - requests-mock # For testing http requests.
-<<<<<<< HEAD
-=======
   # smirnoff-plugins =0.0.3
->>>>>>> b794d12d
   - coverage >=4.4
 
     # Shims
